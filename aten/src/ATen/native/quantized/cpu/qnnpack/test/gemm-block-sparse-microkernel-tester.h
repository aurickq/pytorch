/*
 * Copyright (c) Facebook, Inc. and its affiliates.
 * All rights reserved.
 *
 * This source code is licensed under the BSD-style license found in the
 * LICENSE file in the root directory of this source tree.
 */

#pragma once

#include <algorithm>
#include <cassert>
#include <cmath>
#include <cstddef>
#include <cstdlib>
#include <functional>
#include <random>
#include <vector>

#include <fp16.h>

#include <pack_block_sparse.h>
#include <qnnpack/AlignedAllocator.h>
#include <qnnpack/params.h>
#include <qnnpack/requantization.h>

#define MAYBE_UNUSED __attribute__((unused))

namespace {
  void fillBlockSparseWeights(
      uint8_t* b,
      size_t N,
      size_t K,
      size_t row_block_size,
      size_t col_block_size,
      float sparsity,
      const uint8_t* zero_points) {
    std::random_device randomDevice;
    auto rng = std::mt19937(randomDevice());
    std::bernoulli_distribution dist{sparsity};
    for (uint32_t n = 0; n < N ; n += row_block_size) {
      for (uint32_t k = 0; k < K; k += col_block_size) {
        if (dist(rng)) {
          for (uint32_t nb = 0; (nb < row_block_size) && (n + nb < N); ++nb) {
            for (uint32_t kb = 0; (kb < col_block_size) && (k + kb < K); ++kb) {
              *(b + (n + nb) * K + k + kb) = zero_points[n];
            }
          }
        }
      }
    }
  }

  // Temp Debug utils that will be removed later
  MAYBE_UNUSED void printMatrix(const char* name, const uint8_t* a, const size_t M, const size_t N) {
    std::cout << "Matrix START:" << name << "...\n";
    for (uint32_t m = 0; m < M ; ++m) {
      for (uint32_t n = 0; n < N; n++) {
        std::cout << (const uint32_t)(*(a + m * N + n)) << ", ";
      }
      std::cout << std::endl;
    }
    std::cout << "Matrix END...\n\n";
  }

  MAYBE_UNUSED void printMatrix(const char* name, const float* a, const size_t M, const size_t N) {
    std::cout << "Matrix START:" << name << "...\n";
    for (uint32_t m = 0; m < M ; ++m) {
      for (uint32_t n = 0; n < N; n++) {
        std::cout << (*(a + m * N + n)) << ", ";
      }
      std::cout << std::endl;
    }
    std::cout << "Matrix END...\n\n";
  }

}

class GemmBlockSparseMicrokernelTester {
 public:
  inline GemmBlockSparseMicrokernelTester& mr(size_t mr) {
    this->mr_ = mr;
    return *this;
  }

  inline size_t mr() const {
    return this->mr_;
  }

  inline GemmBlockSparseMicrokernelTester& nr(size_t nr) {
    this->nr_ = nr;
    return *this;
  }

  inline size_t nr() const {
    return this->nr_;
  }

  inline GemmBlockSparseMicrokernelTester& m(size_t m) {
    this->m_ = m;
    return *this;
  }

  inline size_t m() const {
    return this->m_;
  }

  inline GemmBlockSparseMicrokernelTester& n(size_t n) {
    this->n_ = n;
    return *this;
  }

  inline size_t n() const {
    return this->n_;
  }

  inline GemmBlockSparseMicrokernelTester& k(size_t k) {
    this->k_ = k;
    return *this;
  }

  inline size_t k() const {
    return this->k_;
  }

  inline GemmBlockSparseMicrokernelTester& ks(size_t ks) {
    this->ks_ = ks;
    return *this;
  }

  inline GemmBlockSparseMicrokernelTester& rowBlockSize(size_t block_size) {
    this->rowBlockSize_ = block_size;
    return *this;
  }

  inline GemmBlockSparseMicrokernelTester& colBlockSize(size_t block_size) {
    this->colBlockSize_ = block_size;
    return *this;
  }

  inline GemmBlockSparseMicrokernelTester& sparsity(float s) {
    this->sparsity_ = s;
    return *this;
  }

  inline size_t ks() const {
    return this->ks_;
  }

  inline size_t rowBlockSize() const {
    return this->rowBlockSize_;
  }

  inline size_t colBlockSize() const {
    return this->colBlockSize_;
  }

  inline float sparsity() const {
    return this->sparsity_;
  }

  inline size_t biasN() const {
    return n() % nr() == 0 ? n() : (n() / nr() + 1) * nr();
  }

  inline GemmBlockSparseMicrokernelTester& aStride(size_t aStride) {
    this->aStride_ = aStride;
    return *this;
  }

  inline size_t aStride() const {
    return this->aStride_ == 0 ? k() : this->aStride_;
  }

  inline GemmBlockSparseMicrokernelTester& cStride(size_t cStride) {
    this->cStride_ = cStride;
    return *this;
  }

  inline size_t cStride() const {
    return this->cStride_ == 0 ? n() : this->cStride_;
  }

  inline GemmBlockSparseMicrokernelTester& aZeroPoint(uint8_t aZeroPoint) {
    this->aZeroPoint_ = aZeroPoint;
    return *this;
  }

  inline uint8_t aZeroPoint() const {
    return this->aZeroPoint_;
  }

  inline GemmBlockSparseMicrokernelTester& bZeroPoint(uint8_t bZeroPoint) {
    this->bZeroPoint_ = bZeroPoint;
    return *this;
  }

  inline uint8_t bZeroPoint() const {
    return this->bZeroPoint_;
  }

  inline GemmBlockSparseMicrokernelTester& multiplier(const float multiplier) {
    this->multiplier_ = multiplier;
    return *this;
  }

  inline float multiplier() const {
    return this->multiplier_;
  }

  inline GemmBlockSparseMicrokernelTester& qmin(uint8_t qmin) {
    this->qmin_ = qmin;
    return *this;
  }

  inline uint8_t qmin() const {
    return this->qmin_;
  }

  inline GemmBlockSparseMicrokernelTester& qmax(uint8_t qmax) {
    this->qmax_ = qmax;
    return *this;
  }

  inline uint8_t qmax() const {
    return this->qmax_;
  }

  inline GemmBlockSparseMicrokernelTester& iterations(size_t iterations) {
    this->iterations_ = iterations;
    return *this;
  }

  inline size_t iterations() const {
    return this->iterations_;
  }

  void test(pytorch_q8gemm_dq_sparse_ukernel_function qgemm) const {
    ASSERT_LE(m(), mr());
    ASSERT_LE(n(), nr());

    std::random_device randomDevice;
    auto rng = std::mt19937(randomDevice());
    auto s32rng =
        std::bind(std::uniform_int_distribution<int32_t>(-10000, 10000), rng);
    auto u8rng = std::bind(std::uniform_int_distribution<uint8_t>(), rng);

    std::vector<uint8_t> a((m() - 1) * aStride() + k() + 8);
    std::vector<uint8_t> b(n() * k());
    std::vector<float, AlignedAllocator<float, 32>> bias(std::max<size_t>(8, n()));
    std::vector<float> c((m() - 1) * cStride() + n());
    std::vector<float> acc(m() * n());

    const uint8_t* aPtr = a.data();

    for (size_t iteration = 0; iteration < iterations(); iteration++) {
      std::generate(a.begin(), a.end(), std::ref(u8rng));
      std::generate(bias.begin(), bias.end(), std::ref(s32rng));
      std::fill(c.begin(), c.end(), 0.0f);
      size_t num_zero_points_padded = n() + 8;
      std::vector<uint8_t> kernel_zero_points
        (num_zero_points_padded, bZeroPoint());
      std::generate(kernel_zero_points.begin(), kernel_zero_points.end(), std::ref(u8rng));

      // This loop to ensure the assert_ne on b mat does not fire.
      uint8_t max_elem, min_elem;
      do {
        std::generate(b.begin(), b.end(), std::ref(u8rng));
        fillBlockSparseWeights(
            b.data(),
            n(),
            k(),
            rowBlockSize(),
            colBlockSize(),
            sparsity(),
            kernel_zero_points.data());
        max_elem = *std::max_element(b.cbegin(), b.cend());
        min_elem = *std::min_element(b.cbegin(), b.cend());
      } while (max_elem == min_elem);

<<<<<<< HEAD
      std::unique_ptr<BCSRMatrix> bcsr_matrix =
          generateBlockCSRMatrix(
              b.data(),
              n(),
              k(),
              rowBlockSize(),
              colBlockSize(),
              kernel_zero_points.data());
=======
      std::unique_ptr<qnnpack::BCSRMatrix> bcsr_matrix =
        qnnpack::generateBlockCSRMatrix(
            b.data(), n(), k(), blockSize(), kernel_zero_points.data());
>>>>>>> dd112850

      ASSERT_NE(
          *std::max_element(a.cbegin(), a.cend()),
          *std::min_element(a.cbegin(), a.cend()));
      ASSERT_NE(
          *std::max_element(b.cbegin(), b.cend()),
          *std::min_element(b.cbegin(), b.cend()));

      auto f32rng =
          std::bind(std::uniform_real_distribution<float>(1, 5), rng);
      std::vector<float> dequantization_scales(num_zero_points_padded);
      std::generate(
          dequantization_scales.begin(),
          dequantization_scales.end(),
          std::ref(f32rng));
      /* Compute 32-bit results and output quantization arguments */
      std::fill(acc.begin(), acc.end(), 0);
      for (size_t mIndex = 0; mIndex < m(); mIndex++) {
        for (size_t nIndex = 0; nIndex < n(); nIndex++) {
          for (size_t kIndex = 0; kIndex < k(); kIndex++) {
            ASSERT_LT(mIndex * n() + nIndex, acc.size());
            ASSERT_LT(mIndex * k() + kIndex, a.size());
            acc[mIndex * n() + nIndex] +=
                (int32_t(aPtr[mIndex * aStride() + kIndex]) -
                 int32_t(aZeroPoint())) *
                (int32_t(b[nIndex * k() + kIndex]) - int32_t(kernel_zero_points[nIndex]));
          }
          acc[mIndex * n() + nIndex] =
            acc[mIndex * n() + nIndex] *
            dequantization_scales[nIndex] +
            bias[nIndex];
        }
      }

      const struct pytorch_qnnp_conv_dynamic_quantization_params quantizationParams{
        aZeroPoint(),
        kernel_zero_points.data(),
        dequantization_scales.data(),
      };

      qgemm(
          m(),
          n(),
          aPtr,
          aStride() * sizeof(uint8_t),
          bcsr_matrix->values.data(),
          bcsr_matrix->row_values.data(),
          bcsr_matrix->col_indices.data(),
          bias.data(),
          c.data(),
          cStride(),
          0,
          &quantizationParams);

      for (size_t mIndex = 0; mIndex < m(); mIndex++) {
        for (size_t nIndex = 0; nIndex < n(); nIndex++) {
          ASSERT_EQ(
              c[mIndex * cStride() + nIndex],
              acc[mIndex * n() + nIndex])
              << "at " << mIndex << ", " << nIndex
              << ": reference = " << acc[mIndex * n() + nIndex]
              << ", optimized = " << c[mIndex * cStride() + nIndex]
              << ", Mr x Nr = " << mr() << " x " << nr()
              << ", M x N x K = " << m() << " x " << n() << " x " << k();
        }
      }
    }
  }

  void test_packed(
      pytorch_q8gemm_sparse_packA_ukernel_function packa,
      pytorch_q8gemm_dq_sparse_packedA_ukernel_function qgemm) const {
    ASSERT_LE(m(), mr());
    ASSERT_LE(n(), nr());

    std::random_device randomDevice;
    auto rng = std::mt19937(randomDevice());
    auto s32rng =
        std::bind(std::uniform_int_distribution<int32_t>(-10000, 10000), rng);
    auto u8rng = std::bind(std::uniform_int_distribution<uint8_t>(), rng);

    std::vector<uint8_t> a((m() - 1) * aStride() + k() + 8);
    std::vector<uint8_t> b(n() * k());
    std::vector<float, AlignedAllocator<float, 32>> bias(std::max<size_t>(8, n()));
    std::vector<float> c((m() - 1) * cStride() + n());
    std::vector<float> acc(m() * n());
    auto m_blocks = (m() + mr()  - 1) / mr();
    auto k_blocks = (k() + colBlockSize()  - 1) / colBlockSize();
    std::vector<uint8_t> a_packed(m_blocks * k_blocks * mr() * colBlockSize() + 8, 0);

    const uint8_t* aPtr = a.data();

    for (size_t iteration = 0; iteration < iterations(); iteration++) {
      std::generate(a.begin(), a.end(), std::ref(u8rng));
      std::fill(bias.begin(), bias.end(), 0);
      std::fill(c.begin(), c.end(), 2.0f);
      size_t num_zero_points_padded = n() + 8;
      std::vector<uint8_t> kernel_zero_points
        (num_zero_points_padded, bZeroPoint());

      uint8_t max_elem, min_elem;
      // This loop to ensure the assert_ne on b mat does not fire.
      do {
        std::generate(b.begin(), b.end(), std::ref(u8rng));
        fillBlockSparseWeights(
<<<<<<< HEAD
            b.data(),
            n(),
            k(),
            rowBlockSize(),
            colBlockSize(),
            sparsity(),
            kernel_zero_points.data());
        bcsr_matrix =
          generateBlockCSRMatrix(
              b.data(),
              n(),
              k(),
              rowBlockSize(),
              colBlockSize(),
              kernel_zero_points.data());
=======
            b.data(), n(), k(), blockSize(), sparsity(), kernel_zero_points.data());
>>>>>>> dd112850
        max_elem = *std::max_element(b.cbegin(), b.cend());
        min_elem = *std::min_element(b.cbegin(), b.cend());
      } while (max_elem == min_elem);
      std::unique_ptr<qnnpack::BCSRMatrix> bcsr_matrix =
        qnnpack::generateBlockCSRMatrix(
            b.data(), n(), k(), blockSize(), kernel_zero_points.data());

      ASSERT_NE(
          *std::max_element(a.cbegin(), a.cend()),
          *std::min_element(a.cbegin(), a.cend()));
      ASSERT_NE(
          *std::max_element(b.cbegin(), b.cend()),
          *std::min_element(b.cbegin(), b.cend()));

      auto f32rng =
          std::bind(std::uniform_real_distribution<float>(1, 5), rng);
      std::vector<float> dequantization_scales(num_zero_points_padded, 1.f);
      std::generate(
          dequantization_scales.begin(),
          dequantization_scales.end(),
          std::ref(f32rng));
      /* Compute 32-bit results and output quantization arguments */
      std::fill(acc.begin(), acc.end(), 0);
      for (size_t mIndex = 0; mIndex < m(); mIndex++) {
        for (size_t nIndex = 0; nIndex < n(); nIndex++) {
          for (size_t kIndex = 0; kIndex < k(); kIndex++) {
            ASSERT_LT(mIndex * n() + nIndex, acc.size());
            ASSERT_LT(mIndex * k() + kIndex, a.size());
            acc[mIndex * n() + nIndex] +=
                (int32_t(aPtr[mIndex * aStride() + kIndex]) -
                 int32_t(aZeroPoint())) *
                (int32_t(b[nIndex * k() + kIndex]) - int32_t(kernel_zero_points[nIndex]));
          }
          acc[mIndex * n() + nIndex] =
            acc[mIndex * n() + nIndex] *
            dequantization_scales[nIndex] +
            bias[nIndex];
        }
      }

      const struct pytorch_qnnp_conv_dynamic_quantization_params quantizationParams{
        aZeroPoint(),
        kernel_zero_points.data(),
        dequantization_scales.data(),
      };

      packa(
          m(),
          k(),
          aPtr,
          aStride() * sizeof(uint8_t),
          a_packed.data()
          );

      qgemm(
          m(),
          n(),
          a_packed.data(),
          bcsr_matrix->values.data(),
          bcsr_matrix->row_values.data(),
          bcsr_matrix->col_indices.data(),
          bias.data(),
          c.data(),
          cStride(),
          0,
          &quantizationParams);

      for (size_t mIndex = 0; mIndex < m(); mIndex++) {
        for (size_t nIndex = 0; nIndex < n(); nIndex++) {
          ASSERT_EQ(
              c[mIndex * cStride() + nIndex],
              acc[mIndex * n() + nIndex])
              << "at " << mIndex << ", " << nIndex
              << ": reference = " << acc[mIndex * n() + nIndex]
              << ", optimized = " << c[mIndex * cStride() + nIndex]
              << ", Mr x Nr = " << mr() << " x " << nr()
              << ", M x N x K = " << m() << " x " << n() << " x " << k();
        }
      }
    }
  }

 private:
  size_t mr_{1};
  size_t nr_{1};
  size_t m_{1};
  size_t n_{1};
  size_t k_{1};
  size_t ks_{1};
  size_t aStride_{0};
  size_t cStride_{0};
  size_t rowBlockSize_{1};
  size_t colBlockSize_{4};
  uint8_t aZeroPoint_{0};
  uint8_t bZeroPoint_{0};
  uint8_t qmin_{0};
  uint8_t qmax_{255};
  size_t iterations_{10};
  float multiplier_{2.0f};
  float sparsity_{0.7f};
};<|MERGE_RESOLUTION|>--- conflicted
+++ resolved
@@ -278,20 +278,14 @@
         min_elem = *std::min_element(b.cbegin(), b.cend());
       } while (max_elem == min_elem);
 
-<<<<<<< HEAD
-      std::unique_ptr<BCSRMatrix> bcsr_matrix =
-          generateBlockCSRMatrix(
+      std::unique_ptr<qnnpack::BCSRMatrix> bcsr_matrix =
+          qnnpack::generateBlockCSRMatrix(
               b.data(),
               n(),
               k(),
               rowBlockSize(),
               colBlockSize(),
               kernel_zero_points.data());
-=======
-      std::unique_ptr<qnnpack::BCSRMatrix> bcsr_matrix =
-        qnnpack::generateBlockCSRMatrix(
-            b.data(), n(), k(), blockSize(), kernel_zero_points.data());
->>>>>>> dd112850
 
       ASSERT_NE(
           *std::max_element(a.cbegin(), a.cend()),
@@ -397,7 +391,6 @@
       do {
         std::generate(b.begin(), b.end(), std::ref(u8rng));
         fillBlockSparseWeights(
-<<<<<<< HEAD
             b.data(),
             n(),
             k(),
@@ -405,23 +398,17 @@
             colBlockSize(),
             sparsity(),
             kernel_zero_points.data());
-        bcsr_matrix =
-          generateBlockCSRMatrix(
-              b.data(),
-              n(),
-              k(),
-              rowBlockSize(),
-              colBlockSize(),
-              kernel_zero_points.data());
-=======
-            b.data(), n(), k(), blockSize(), sparsity(), kernel_zero_points.data());
->>>>>>> dd112850
         max_elem = *std::max_element(b.cbegin(), b.cend());
         min_elem = *std::min_element(b.cbegin(), b.cend());
       } while (max_elem == min_elem);
       std::unique_ptr<qnnpack::BCSRMatrix> bcsr_matrix =
         qnnpack::generateBlockCSRMatrix(
-            b.data(), n(), k(), blockSize(), kernel_zero_points.data());
+            b.data(),
+            n(),
+            k(),
+            rowBlockSize(),
+            colBlockSize(),
+            kernel_zero_points.data());
 
       ASSERT_NE(
           *std::max_element(a.cbegin(), a.cend()),
