--- conflicted
+++ resolved
@@ -77,12 +77,8 @@
     'dot', 'vdot', 'cholesky', 'triangular_solve', 'mm', '_unsafe_view', 'mv', 'ger',
     'bmm', 'diagonal', 'alias', 'atan', 'log', 'log10', 'log1p', 'log2', 'reciprocal',
     'tan', 'pow', 'rsqrt', 'tanh', 'tanh_backward', 'asinh', 'acosh', 'take', 'fill_',
-<<<<<<< HEAD
-    'exp', 'nonzero', 'mean',
+    'exp', 'nonzero', 'mean', 'inverse', 'solve', 'linalg_cholesky', 'addcmul', 'addcdiv',
     '_fft_c2c', '_fft_r2c',
-=======
-    'exp', 'nonzero', 'mean', 'inverse', 'solve', 'linalg_cholesky', 'addcmul', 'addcdiv'
->>>>>>> f3dc8838
 }
 
 # Some operators invalidate the grad_accumulator. Let's reset it.
