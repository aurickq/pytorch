# Parses derivatives.yaml into autograd functions
#
# Each autograd function is represented by `DifferentiabilityInfo` containing
# a list of `Derivative`. See `tools.codegen.api.autograd` for the data models.
from collections import defaultdict, Counter
import re
from typing import Sequence, Any, Tuple, List, Set, Dict, Match, Optional
import yaml

from tools.codegen.api.autograd import *
from tools.codegen.api.types import *
import tools.codegen.api.cpp as cpp
from tools.codegen.gen import parse_native_yaml, with_native_function
from tools.codegen.model import *
from tools.codegen.utils import *

try:
    # use faster C loader if available
    from yaml import CLoader as Loader
except ImportError:
    from yaml import Loader  # type: ignore

def load_derivatives(derivatives_yaml_path: str, native_yaml_path: str) -> Sequence[DifferentiabilityInfo]:
    with open(derivatives_yaml_path, 'r') as f:
        definitions = yaml.load(f, Loader=Loader)

    functions = parse_native_yaml(native_yaml_path)

    # What's the difference between function schema v.s. signature?
    # function schema is the complete declaration including mutability annotation / default value and etc.
    # signature is the canonical schema for a group of functions (in-place/out/functional variants)
    # that are semantically related.
    functions_by_signature: Dict[FunctionSchema, List[NativeFunction]] = defaultdict(list)
    functions_by_schema: Dict[str, NativeFunction] = dict()
    for function in functions:
        functions_by_signature[function.func.signature()].append(function)
        assert str(function.func) not in functions_by_schema
        functions_by_schema[str(function.func)] = function

    infos = [
        create_differentiability_info(defn, functions_by_signature, functions_by_schema)
        for defn in definitions]

    # To keep it byte-for-byte compatible with the old codegen, we assign op names as a separate
    # step. We only assign op names to those with differentiable args, and only append suffix to
    # duplicated op names. This can be simplified if the first of the duplicates can be named
    # 'XyzBackward' instead of 'XyzBackward0' or unconditionally append '0' to singletons.
    op_names = create_op_names(infos)
    return [
        DifferentiabilityInfo(
            name=info.name,
            func=info.func,
            op=op_name,
            derivatives=info.derivatives,
            forward_derivatives=info.forward_derivatives,
            all_saved_inputs=info.all_saved_inputs,
            all_saved_outputs=info.all_saved_outputs,
            args_with_derivatives=info.args_with_derivatives,
            non_differentiable_arg_names=info.non_differentiable_arg_names,
            output_differentiability=info.output_differentiability,
        )
        for info, op_name in zip(infos, op_names)]

@with_native_function
def cpp_arguments(f: NativeFunction) -> Sequence[Binding]:
    return CppSignatureGroup.from_schema(f.func, method=False).signature.arguments()

def create_derivative(f: NativeFunction, formula: str, var_names: Tuple[str, ...]) -> Derivative:
    original_formula = formula
    arguments = cpp_arguments(f)
    argument_names = tuple(a.name for a in arguments)
    argument_types = tuple(a.type for a in arguments)

    return_names = tuple(n if n != 'self' else 'result' for n in cpp.return_names(f))
    return_types = tuple(cpp.return_type(r) for r in f.func.returns)

    formula, saved_inputs = saved_variables(formula, argument_names, argument_types, var_names)
    formula, saved_outputs = saved_variables(formula, return_names, return_types, var_names)

    # Check that the referenced derivatives in the formula are in bounds
    for i in used_gradient_indices(formula):
        if i >= len(f.func.returns):
            raise RuntimeError(
                f'Out of bounds grads access: derivative formula for {cpp.name(f.func)} '
                f'used grads[{i}], but the forward only returns {len(f.func.returns)} outputs.'
            )

    return Derivative(
        formula=formula,
        original_formula=original_formula,
        var_names=var_names,
        saved_inputs=saved_inputs,
        saved_outputs=saved_outputs,
    )


def find_required_inputs_fw_grads(formula: str) -> Tuple[str, ...]:
    FW_GRAD_REGEX = r'(\w+).fw_grad'
    return tuple(re.findall(FW_GRAD_REGEX, formula))

def create_forward_derivative(f: NativeFunction, formula: str, names: Tuple[str, ...]) -> ForwardDerivative:
    assert len(names) == 1, "Forward derivatives can define gradients for only one output at a time"
    var_name = names[0]
    var_type: Optional[Type] = None
    for r in f.func.returns:
        if r.name == var_name:
            var_type = r.type
            break
    # Handle default return names
    if var_type is None:
        if var_name == "result":
            assert len(f.func.returns) == 1
            var_type = f.func.returns[0].type
        else:
            res = re.findall(r"^result(\d+)$", var_name)
            if len(res) == 1:
                arg_idx = int(res[0])
                var_type = f.func.returns[arg_idx].type

    assert var_type is not None, "No matching output for forward derivative definition"
    return ForwardDerivative(
        formula=formula,
        var_name=var_name,
        var_type=var_type,
        required_inputs_fw_grad=find_required_inputs_fw_grads(formula),
        required_inputs_primal=None)

def postprocess_forward_derivatives(
    f: NativeFunction,
    defn_name: str,
    all_arg_names: List[str],
    derivatives: List[Derivative],
    forward_derivatives: List[ForwardDerivative],
    args_with_derivatives: Sequence[CppArgument]
) -> List[ForwardDerivative]:

    updated_derivatives: List[ForwardDerivative] = []

    for defn in forward_derivatives:
        formula = defn.formula
        required_inputs = defn.required_inputs_fw_grad
        if formula == "auto_element_wise":
            if (not len(args_with_derivatives) == 1) or len(forward_derivatives) > 1:
                raise RuntimeError(f"Derivative definition of {defn_name} in derivatives.yaml defines the "
                                   "forward definition of gradient as element_wise but this only "
                                   "works for functions with a single differentiable input and a "
                                   "single differentiable output.")
            if not len(derivatives) == 1:
                raise RuntimeError(f"Derivative definition of {defn_name} in derivatives.yaml defines the "
                                   "forward definition of gradient as element_wise but it does not "
                                   "defines the gradient formula for its argument which is required.")

            backward_formula = derivatives[0].original_formula
            input_name = args_with_derivatives[0].name

            def repl(m: Any) -> str:
                return f"{m.group(1)}{input_name}_fw_grad{m.group(2)}"
            fw_formula = re.sub(IDENT_REGEX.format("grad"), repl, backward_formula)

            required_inputs = tuple(all_arg_names)
            formula = fw_formula
        elif formula == "auto_linear":
            if len(forward_derivatives) > 1:
                raise RuntimeError(f"Derivative definition of {defn_name} in derivatives.yaml defines the "
                                   "forward definition of gradient as linear but this only works "
                                   "for functions with a single differentiable output.")

            diff_arg_names = [arg.name for arg in args_with_derivatives]
            assert len(diff_arg_names) > 0

            new_args = []
            for arg_name in all_arg_names:
                if arg_name in diff_arg_names:
                    arg_name = arg_name + "_fw_grad"
                new_args.append(arg_name)

            if Variant.function in f.variants:
                fw_formula = "at::{}({})".format(defn_name, ", ".join(new_args))
            else:
                assert f.func.kind() is not SchemaKind.inplace
                assert Variant.method in f.variants
                fw_formula = "{}.{}({})".format(new_args[0], defn_name, ", ".join(new_args[1:]))

            required_inputs = tuple(diff_arg_names)
            formula = fw_formula

        # During forward formula, we use the primal instead of the input Tensors
        required_inputs_primal = set()
        for arg in args_with_derivatives:
            if arg.type == 'TensorList':
                # The functions taking TensorList handle everything internaly
                continue
            arg_name = arg.name

            def repl(m: Any) -> str:
                required_inputs_primal.add(arg_name)
                return "{}{}_primal{}".format(m.group(1), arg_name, m.group(2))
            formula = re.sub(IDENT_REGEX.format(arg_name), repl, formula)

        updated_derivatives.append(ForwardDerivative(
            formula=formula,
            var_name=defn.var_name,
            var_type=defn.var_type,
            required_inputs_fw_grad=required_inputs,
            required_inputs_primal=tuple(required_inputs_primal)))

    return updated_derivatives

def is_forward_derivative_definition(all_arg_names: List[str], names: Tuple[str, ...]) -> bool:
    if len(names) > 1:
        # Forward definition are always for a single output at a time
        return False
    name = names[0]
    if name not in all_arg_names:
        return True
    else:
        return False

def create_differentiability_info(
    defn: Dict[Any, Any],
    functions_by_signature: Dict[FunctionSchema, List[NativeFunction]],
    functions_by_schema: Dict[str, NativeFunction],
) -> DifferentiabilityInfo:
    """Processes a single entry `defn` in derivatives.yaml"""

    def canonical_function(functions: Sequence[NativeFunction], name: str) -> NativeFunction:
        for f in functions:
            if cpp.name(f.func) == name:
                return f
        # some functions only have in-place variants
        assert name + '_' == cpp.name(functions[0].func)
        return functions[0]

    def split_names(raw_names: str) -> Tuple[str, ...]:
        """Given "foo, bar", return ["foo", "bar"]."""
        return tuple(x.strip() for x in raw_names.split(','))

    def check_grad_usage(defn_name: str, derivatives: Sequence[Derivative]) -> None:
        """
        Check for some subtle mistakes one might make when writing derivatives.
        These mistakes will compile, but will be latent until a function is
        used with double backwards.
        """

        used_grad = 0
        used_grads = 0
        fully_implemented = True
        used_grads_indices: List[int] = []
        for d in derivatives:
            formula = d.formula
            used_grad += len(re.findall(IDENT_REGEX.format('grad'), formula))
            used_grads += len(re.findall(IDENT_REGEX.format('grads'), formula))
            fully_implemented = \
                fully_implemented and \
                not re.search(IDENT_REGEX.format('not_implemented'), formula)
            used_grads_indices.extend(used_gradient_indices(formula))
        assert used_grads >= len(used_grads_indices)
        only_used_grads_indices = used_grads == len(used_grads_indices)

        if used_grad and used_grads:
            raise RuntimeError(f"Derivative definition of {defn_name} in derivatives.yaml illegally "
                               "mixes use of 'grad' and 'grads'. Consider replacing "
                               "occurrences of 'grad' with 'grads[0]'")

        if only_used_grads_indices and set(used_grads_indices) == {0}:
            raise RuntimeError(f"Derivative definition of {defn_name} in derivatives.yaml solely "
                               "refers to 'grads[0]'.  If the first output is indeed the "
                               "only differentiable output, replace 'grads[0]' with 'grad'; "
                               "otherwise, there is a likely error in your derivatives "
                               "declaration.")

    @with_native_function
    def set_up_derivatives(f: NativeFunction) -> Tuple[
        Sequence[Derivative],
<<<<<<< HEAD
        Sequence[ForwardDerivative],
        Sequence[CppArgument],
=======
        Sequence[Binding],
>>>>>>> 8d22120e
        Sequence[str],
    ]:
        # Set up the derivative information
        derivatives: List[Derivative] = []
        forward_derivatives: List[ForwardDerivative] = []
        non_differentiable_arg_names: List[str] = []
        args_with_derivatives_set: Set[str] = set()

        all_arg_names = [a.name for a in cpp_arguments(f)]

        for raw_names in sorted(defn.keys()):
            formula = defn[raw_names]
            names = split_names(raw_names)

            if is_forward_derivative_definition(all_arg_names, names):
                forward_derivatives.append(create_forward_derivative(f, formula, names))
            else:
                if formula.lower().strip() == 'non_differentiable':
                    non_differentiable_arg_names += names
                else:
                    derivative = create_derivative(f, formula, names)
                    derivatives.append(derivative)
                    args_with_derivatives_set |= set(names)

        overlap = args_with_derivatives_set.intersection(non_differentiable_arg_names)
        if overlap:
            raise RuntimeError(f'derivatives definition for {defn} have overlapped non_differentiable '
                               f'and differentiable variables: {overlap}')

        # Next, let us determine the list of inputs in order.
        # TODO: do we need eagerly calculate and save it here? Can it be derived
        # from NativeFunction and `derivatives` on callsites instead?
        args_with_derivatives = [a for a in cpp_arguments(f) if a.name in args_with_derivatives_set]

        # Postprocess forward derivatives definitions now that we know the differentiable arguments
        forward_derivatives = postprocess_forward_derivatives(f, defn_name, all_arg_names, derivatives,
                                                              forward_derivatives, args_with_derivatives)

        # Test to see if the use of 'grads' makes sense.
        check_grad_usage(defn_name, derivatives)

        return derivatives, forward_derivatives, args_with_derivatives, non_differentiable_arg_names

    # NB: Removes 'name' from defn dictionary
    specification = defn.pop('name')
    defn_name, _ = split_name_params(specification)
    # NB: Removes 'output_differentiability' from defn dictionary
    #     `None` means all differentiable.
    output_differentiability = defn.pop('output_differentiability', None)

    schema_function = functions_by_schema.get(specification)
    if not schema_function:
        avail = '\n'.join(k for k, v in functions_by_schema.items() if cpp.name(v.func) == defn_name)
        raise RuntimeError(f'could not find ATen function for schema: {specification} '
                           f'.  Available signatures:\n{avail}')

    # now map this to the legacy schema; this isn't technically necessary, but we'd need some logic here
    # to map in-place schemas to the out-of-place variants.
    # TODO: maybe the logic to handle the legacy schema is no longer necessary?
    signature = schema_function.func.signature()
    functions = functions_by_signature[signature]
    if len(functions) == 0:
        avail = '\n'.join(str(k) for k, v in functions_by_signature.items() if cpp.name(k) == defn_name)
        raise RuntimeError(f'could not find ATen function for legacy signature: {signature} '
                           f'corresponding to schema {specification}.  Please report a bug to PyTorch. '
                           f'Available signatures:\n{avail}')

    canonical = canonical_function(functions, defn_name)
    if 'grad_input_mask' in (a.name for a in cpp_arguments(canonical)):
        raise RuntimeError(f"Schema for {defn_name} has an argument named grad_input_mask, "
                           "but this name would be shadowed by our codegen. "
                           "Please use a different name in native_functions.yaml.")

    if 'result' in (a.name for a in cpp_arguments(canonical)):
        raise RuntimeError(f"Schema for {defn_name} has an argument named result, "
                           "but this is only allowed for outputs."
                           "Please use a different name in native_functions.yaml.")

    derivatives, forward_derivatives, args_with_derivatives, non_differentiable_arg_names = set_up_derivatives(canonical)

    return DifferentiabilityInfo(
        name=defn_name,
        func=canonical,
        op=None,
        derivatives=derivatives,
        forward_derivatives=forward_derivatives,
        all_saved_inputs=dedup_vars([v for d in derivatives for v in d.saved_inputs]),
        all_saved_outputs=dedup_vars([v for d in derivatives for v in d.saved_outputs]),
        args_with_derivatives=args_with_derivatives,
        non_differentiable_arg_names=non_differentiable_arg_names,
        output_differentiability=output_differentiability,
    )

GRAD_INDEX_REGEX = r'(?:^|\W)grads\[(\d+)\]'

def used_gradient_indices(formula: str) -> List[int]:
    """Determine a list of gradient indices (the i in grads[i]) that
    are used by the formula.

    >>> used_gradient_indices("foo(grads[0], grads[1])")
    [0, 1]
    """
    return [int(i) for i in re.findall(GRAD_INDEX_REGEX, formula)]

def saved_variables(
    formula: str,
    arg_names: Tuple[str, ...],
    arg_types: Tuple[str, ...],
    var_names: Tuple[str, ...],
) -> Tuple[str, Tuple[SavedAttribute, ...]]:

    def stride_expr(name: str) -> str:
        assert var_names == (name,), (
            'Replacement for ".strides()" is currently only supported for single derivatives of the same tensor '
            'that ".strides()" is being called on.')
        return f'strides_or_error({name}, "{name}")'

    REPLACEMENTS: List[Tuple[str, Dict[str, Any]]] = [
        # replace self.sizes() with self_sizes
        (r'{}.sizes\(\)', {
            'suffix': '_sizes',
            'type': 'IntArrayRef',
        }),
        # replace self.options() with self_options
        (r'{}.options\(\)', {
            'suffix': '_options',
            'type': 'at::TensorOptions',
        }),
        # replace zeros_like(self) with self_info
        (r'zeros_like\({}\)', {
            'suffix': '_info',
            'type': 'TypeAndSize',
            'expr': lambda name: name,  # at save-time
            'res': lambda name: name + '_info.zeros()',  # at eval-time
        }),
        # replace self.size(2) with self_size_2
        (r'{}.size\((\w+)\)', {
            'suffix': lambda m: '_argsize_{}'.format(*m.groups()),
            'type': 'int64_t',
        }),
        # replace self.numel() with self_numel
        (r'{}.numel\(\)', {
            'suffix': '_numel',
            'type': 'int64_t',
        }),
        # replace to_args_sizes(self) with self_args_sizes
        (r'to_args_sizes\({}\)', {
            'suffix': '_args_sizes',
            'type': 'std::vector<std::vector<int64_t>>',
        }),
        # replace TensorGeometry(self) with self_geometry
        (r'TensorGeometry\({}\)', {
            'suffix': '_geometry',
            'type': 'TensorGeometry',
        }),
        (r'{}.scalar_type\(\)', {
            'suffix': '_scalar_type',
            'type': 'ScalarType',
        }),
        # replace self.dim() with self_dim
        (r'{}.dim\(\)', {
            'suffix': '_dim',
            'type': 'int64_t',
        }),
        # replace self.strides() with self_strides
        (r'{}.strides\(\)', {
            'suffix': '_strides',
            'type': 'IntArrayRef',
            'expr': stride_expr,
        }),
    ]

    # find which arguments need to be saved
    saved: List[SavedAttribute] = []

    for name, type in zip(arg_names, arg_types):
        # First search the formula for expressions which can be evaluated
        # when the autograd Function is created to avoid saving variables
        for regex, info in REPLACEMENTS:
            def repl(m: Match[str]) -> str:
                suffix: str = info['suffix'](m) if callable(info['suffix']) else info['suffix']
                expr: str = info['expr'](name) if 'expr' in info else m.group(0)
                saved.append(SavedAttribute(
                    name=name + suffix,
                    type=info['type'],
                    expr=expr,
                ))
                if 'res' in info:
                    replacement: str = info['res'](name)
                    return replacement
                return name + suffix

            formula = re.sub(regex.format(name), repl, formula)

        # Find any variables which remain in the formula and save them
        if re.search(IDENT_REGEX.format(name), formula):
            saved.append(SavedAttribute(
                name=name,
                # TODO: change from string to type data model
                type=type.replace('const ', '').replace(' &', ''),
                expr=name,
            ))

    return formula, tuple(saved)

def create_op_name(info: DifferentiabilityInfo) -> Optional[str]:
    # only assign an op name if we are actually going to calculate a derivative
    if not info.args_with_derivatives:
        return None
    name = info.name
    camel_case = ''.join([p.title() for p in name.split('_')])
    return (camel_case + 'Backward').replace('ForwardBackward', 'Backward')

def create_op_names(infos: Sequence[DifferentiabilityInfo]) -> Sequence[Optional[str]]:
    names = list(map(create_op_name, infos))
    dups = set(item for item, count in Counter(names).items() if count > 1)

    # de-duplicate operation names
    # you end up with something like:
    #   AddBackward0
    #   AddBackward1
    # one for each overload
    counter: Dict[str, int] = Counter()
    dedup: List[Optional[str]] = []
    for name in names:
        if name is None:
            # Keep a placeholder
            dedup.append(None)
        elif name in dups:
            dedup.append(f'{name}{counter[name]}')
            counter[name] += 1
        else:
            dedup.append(name)
    return dedup

def dedup_vars(vars: Sequence[SavedAttribute]) -> Sequence[SavedAttribute]:
    seen: Set[str] = set()
    saved: List[SavedAttribute] = []
    for var in vars:
        if var.name in seen:
            continue
        seen.add(var.name)
        saved.append(var)
    return saved<|MERGE_RESOLUTION|>--- conflicted
+++ resolved
@@ -131,7 +131,7 @@
     all_arg_names: List[str],
     derivatives: List[Derivative],
     forward_derivatives: List[ForwardDerivative],
-    args_with_derivatives: Sequence[CppArgument]
+    args_with_derivatives: Sequence[Binding]
 ) -> List[ForwardDerivative]:
 
     updated_derivatives: List[ForwardDerivative] = []
@@ -272,12 +272,8 @@
     @with_native_function
     def set_up_derivatives(f: NativeFunction) -> Tuple[
         Sequence[Derivative],
-<<<<<<< HEAD
         Sequence[ForwardDerivative],
-        Sequence[CppArgument],
-=======
         Sequence[Binding],
->>>>>>> 8d22120e
         Sequence[str],
     ]:
         # Set up the derivative information
