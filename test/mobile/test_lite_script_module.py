--- conflicted
+++ resolved
@@ -190,9 +190,6 @@
         mobile_module_result = mobile_module.forward(*bundled_inputs[0])
         torch.testing.assert_allclose(script_module_result, mobile_module_result)
 
-<<<<<<< HEAD
-    def test_unsupported_classtype(self):
-=======
     def test_method_calls_with_optional_arg(self):
         class A(torch.nn.Module):
             def __init__(self):
@@ -240,8 +237,7 @@
             mobile_module_forward_result
         )
 
-    def test_unsupported_createobject(self):
->>>>>>> 444203c5
+    def test_unsupported_classtype(self):
         class Foo():
             def __init__(self):
                 return
