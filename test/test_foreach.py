--- conflicted
+++ resolved
@@ -14,42 +14,6 @@
         (torch._foreach_sub, torch._foreach_sub_, torch.sub),
         (torch._foreach_mul, torch._foreach_mul_, torch.mul),
         (torch._foreach_div, torch._foreach_div_, torch.div),
-<<<<<<< HEAD
-=======
-    ]
-
-    unary_ops = [
-        # foreach_op, foreach_op_, torch_op, bf16, complex64/128
-        (torch._foreach_sqrt, torch._foreach_sqrt_, torch.sqrt, True , True),
-        (torch._foreach_exp, torch._foreach_exp_, torch.exp, True, True),
-        (torch._foreach_acos, torch._foreach_acos_, torch.acos, False, True),
-        (torch._foreach_asin, torch._foreach_asin_, torch.asin, False, True),
-        (torch._foreach_atan, torch._foreach_atan_, torch.atan, False, True),
-        (torch._foreach_cos, torch._foreach_cos_, torch.cos, True, True),
-        (torch._foreach_cosh, torch._foreach_cosh_, torch.cosh, False, True),
-        (torch._foreach_log, torch._foreach_log_, torch.log, True, True),
-        (torch._foreach_log10, torch._foreach_log10_, torch.log10, True, True),
-        (torch._foreach_log2, torch._foreach_log2_, torch.log2, True, True),
-        (torch._foreach_neg, torch._foreach_neg_, torch.neg, True, True),
-        (torch._foreach_tan, torch._foreach_tan_, torch.tan, False, True),
-        (torch._foreach_tanh, torch._foreach_tanh_, torch.tanh, True, True),
-        (torch._foreach_sin, torch._foreach_sin_, torch.sin, False, True),
-        (torch._foreach_sinh, torch._foreach_sinh_, torch.sinh, False, True),
-        (torch._foreach_ceil, torch._foreach_ceil_, torch.ceil, False, False),
-        (torch._foreach_erf, torch._foreach_erf_, torch.erf, True, False),
-        (torch._foreach_erfc, torch._foreach_erfc_, torch.erfc, False, False),
-        (torch._foreach_expm1, torch._foreach_expm1_, torch.expm1, False, False),
-        (torch._foreach_floor, torch._foreach_floor_, torch.floor, False, False),
-        (torch._foreach_log1p, torch._foreach_log1p_, torch.log1p, True, False),
-        (torch._foreach_round, torch._foreach_round_, torch.round, False, False),
-        (torch._foreach_frac, torch._foreach_frac_, torch.frac, False, False),
-        (torch._foreach_reciprocal, torch._foreach_reciprocal_, torch.reciprocal, True, True),
-        (torch._foreach_sigmoid, torch._foreach_sigmoid_, torch.sigmoid, True, False),
-        (torch._foreach_trunc, torch._foreach_trunc_, torch.trunc, False, False),
-
-        # See test_abs
-        # (torch._foreach_abs, torch._foreach_abs_, torch.abs, True, True),
->>>>>>> d2a2a186
     ]
 
     def _get_test_data(self, device, dtype, N):
@@ -666,8 +630,7 @@
 
             if dtype in [torch.half] and self.device_type == 'cpu' or \
                dtype in [torch.complex64, torch.complex128] or \
-               dtype in [torch.bfloat16] and self.device_type == 'cuda' or \
-               dtype in torch.testing.integral_types_and(torch.bool):
+               dtype in [torch.bfloat16] and self.device_type == 'cuda':
                 with self.assertRaisesRegex(RuntimeError, "not implemented"):
                     expected = [torch.expm1(tensors[i]) for i in range(N)]
 
@@ -1275,7 +1238,6 @@
 
                     with self.assertRaisesRegex(RuntimeError, "can't be cast to the desired output type"):
                         [t.add_(scalar) for t in tensors]
-<<<<<<< HEAD
 
                     with self.assertRaisesRegex(RuntimeError, "Subtraction, the `-` operator, with a bool tensor is not supported."):
                         [t.sub_(scalar) for t in tensors]
@@ -1284,16 +1246,6 @@
                 expected = [torch_bin_op(t, scalar) for t in tensors]
                 res = foreach_bin_op(tensors, scalar)
 
-=======
-
-                    with self.assertRaisesRegex(RuntimeError, "Subtraction, the `-` operator, with a bool tensor is not supported."):
-                        [t.sub_(scalar) for t in tensors]
-                    continue
-
-                expected = [torch_bin_op(t, scalar) for t in tensors]
-                res = foreach_bin_op(tensors, scalar)
-
->>>>>>> d2a2a186
                 # In case of In-place division with integers, we can't change the dtype
                 if foreach_bin_op_ == torch._foreach_div_ and dtype in torch.testing.integral_types() and self.device_type == "cpu":
                     with self.assertRaisesRegex(RuntimeError, "can't be cast to the desired output type"):
@@ -1312,10 +1264,6 @@
                 else:
                     with self.assertRaisesRegex(RuntimeError, "can't be cast to the desired output type"):
                         foreach_bin_op_(tensors, scalar)
-<<<<<<< HEAD
-=======
-
->>>>>>> d2a2a186
 
     @skipCUDAIfRocm
     @dtypes(*torch.testing.get_all_dtypes())
@@ -1325,7 +1273,6 @@
                 tensors = self._get_test_data(device, dtype, N)
                 scalars = [1 for _ in range(N)]
 
-<<<<<<< HEAD
                 # special case around bool
                 if dtype == torch.bool:
                     # out of place
@@ -1338,9 +1285,6 @@
 
                         with self.assertRaisesRegex(RuntimeError, "Subtraction, the `-` operator, with a bool"): 
                             [t.sub_(scalar) for t, scalar in zip(tensors, scalars)]
-=======
-                res = foreach_bin_op(tensors, scalars)
->>>>>>> d2a2a186
 
                         with self.assertRaisesRegex(RuntimeError, "Subtraction, the `-` operator, with a bool"): 
                             foreach_bin_op_(tensors, scalars)
@@ -1358,13 +1302,9 @@
                         foreach_bin_op_(tensors, scalars)
                     continue
 
-<<<<<<< HEAD
                 # out of place
                 expected = [torch_bin_op(t, s) for t, s in zip(tensors, scalars)]
                 res = foreach_bin_op(tensors, scalars)
-=======
-                # test out of place
->>>>>>> d2a2a186
                 self.assertEqual(res, expected)
 
                 # in-place
@@ -1375,17 +1315,8 @@
                     with self.assertRaisesRegex(RuntimeError, "can't be cast to the desired output type"):
                         torch._foreach_div_(tensors, scalars)
                 else:
-<<<<<<< HEAD
                     foreach_bin_op_(tensors, scalars)
                     self.assertEqual(tensors, res)
-=======
-                    if foreach_bin_op_ == torch._foreach_div_ and dtype in torch.testing.integral_types():
-                        with self.assertRaisesRegex(RuntimeError, "can't be cast to the desired output type"):
-                            foreach_bin_op_(tensors, scalars)
-                    else:
-                        foreach_bin_op_(tensors, scalars)
-                        self.assertEqual(res, tensors)
->>>>>>> d2a2a186
 
     @skipCUDAIfRocm
     @dtypes(*torch.testing.get_all_dtypes())
@@ -1653,14 +1584,6 @@
         res = torch._foreach_add(tensors, 1)
         self.assertEqual(res, expected)
 
-<<<<<<< HEAD
-=======
-    def test_bin_op_scalar_with_different_tensor_dtypes(self, device):
-        tensors = [torch.tensor([1.1], dtype=torch.float, device=device),
-                   torch.tensor([1], dtype=torch.long, device=device)]
-        self.assertRaises(RuntimeError, lambda: torch._foreach_add(tensors, 1))
-    
->>>>>>> d2a2a186
     #
     # Ops with list
     #
