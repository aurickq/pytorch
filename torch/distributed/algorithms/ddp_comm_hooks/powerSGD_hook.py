--- conflicted
+++ resolved
@@ -4,7 +4,6 @@
 import numpy as np
 import torch
 import torch.distributed as dist
-import torch.distributed.algorithms.ddp_comm_hooks.default_hooks as default
 
 from . import default_hooks as default
 
@@ -187,11 +186,7 @@
     # Run vanilla allreduce in the first `start_powerSGD_iter` iterations.
     if state.iter < state.start_powerSGD_iter:
         state.maybe_increase_iter(bucket)
-<<<<<<< HEAD
-        return default.allreduce_fut(group_to_use, input_tensor)
-=======
         return default._allreduce_fut(group_to_use, input_tensor)
->>>>>>> 95a8a146
 
     # Apply PowerSGD after `start_powerSGD_iter` iterations.
     device = input_tensor.device
@@ -210,13 +205,9 @@
                     total_length
                 )
             )
-<<<<<<< HEAD
-            state.error_dict[bucket_index] = torch.zeros(total_length, device=device, dtype=dtype)
-=======
             state.error_dict[bucket_index] = torch.zeros(
                 total_length, device=device, dtype=dtype
             )
->>>>>>> 95a8a146
 
         # Keep a copy of the input tensor,
         # so that we can compute the local error caused by compression later,
