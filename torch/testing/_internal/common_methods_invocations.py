from functools import reduce, wraps
from itertools import product
from operator import mul, itemgetter
import collections

import torch
import numpy as np
from torch._six import inf, istuple
from torch.autograd import Variable

from typing import List, Tuple, Dict, Any

from torch.testing import \
    (make_non_contiguous, _dispatch_dtypes, floating_types, floating_types_and,
     floating_and_complex_types, floating_and_complex_types_and,
     all_types_and_complex_and, all_types_and)
from torch.testing._internal.common_device_type import \
    (skipCUDAIfNoMagma, skipCPUIfNoLapack, skipCPUIfNoMkl, skipCUDAIfRocm,
     expectedAlertNondeterministic, precisionOverride)
from torch.testing._internal.common_utils import \
    (prod_single_zero, random_square_matrix_of_rank,
     random_symmetric_matrix, random_symmetric_psd_matrix,
     random_symmetric_pd_matrix, make_nonzero_det,
     random_fullrank_matrix_distinct_singular_value, set_rng_seed,
     TEST_WITH_ROCM, IS_WINDOWS, IS_MACOS, make_tensor, TEST_SCIPY,
     torch_to_numpy_dtype_dict, TEST_WITH_SLOW)

from distutils.version import LooseVersion

if TEST_SCIPY:
    import scipy.special

class SkipInfo(object):
    """Describes which test, or type of tests, should be skipped when testing
       an operator. Any test that matches all provided arguments will be skipped.
       The skip will only be checked if the active_if argument is True."""

    __slots__ = ['cls_name', 'test_name', 'device_type', 'dtypes', 'active_if']

    def __init__(self, cls_name=None, test_name=None, *,
                 device_type=None, dtypes=None, active_if=True):
        self.cls_name = cls_name
        self.test_name = test_name
        self.device_type = device_type
        self.dtypes = dtypes
        self.active_if = active_if

class SampleInput(object):
    """Represents sample inputs to a function."""

    # output_process_fn_grad is a function that modifies the output of op compatible with input
    __slots__ = ['input', 'args', 'kwargs', 'output_process_fn_grad']

    def __init__(self, input, *, args=tuple(), kwargs=None, output_process_fn_grad=None):
        # test_ops.py expects input to be a tuple
        self.input = input if isinstance(input, tuple) else (input,)
        self.args = args
        self.kwargs = kwargs if kwargs is not None else {}
        self.output_process_fn_grad = output_process_fn_grad

    def __repr__(self):
        arguments = [
            f'input[{len(self.input)}]',
            f'args={self.args}' if len(self.args) > 0 else None,
            f'kwargs={self.kwargs}' if len(self.kwargs) > 0 else None,
            (f'output_process_fn_grad={self.output_process_fn_grad}'
             if self.output_process_fn_grad is not None else None)]

        return f'SampleInput({", ".join(a for a in arguments if a is not None)})'


_NOTHING = object()  # Unique value to distinguish default from anything else


# Extension of getattr to support qualified names
# e.g. _getattr_qual(torch, 'linalg.norm') -> torch.linalg.norm
def _getattr_qual(obj, name, default=_NOTHING):
    try:
        for path in name.split('.'):
            obj = getattr(obj, path)
        return obj
    except AttributeError:
        if default is not _NOTHING:
            return default
        else:
            raise


# Classes and methods for the operator database
class OpInfo(object):
    """Operator information and helper functions for acquiring it."""

    def __init__(self,
                 name,  # the string name of the function
                 *,
                 op=None,  # the function variant of the operation, populated as torch.<name> if None
                 dtypes=floating_types(),  # dtypes this function is expected to work with
                 dtypesIfCPU=None,  # dtypes this function is expected to work with on CPU
                 dtypesIfCUDA=None,  # dtypes this function is expected to work with on CUDA
                 dtypesIfROCM=None,  # dtypes this function is expected to work with on ROCM
                 default_test_dtypes=None,  # dtypes to test with by default. Gets intersected
                                            # with the dtypes support on the tested device
                 test_inplace_grad=True,  # whether to gradcheck and gradgradcheck the inplace variant
                 test_complex_grad=True,  # whether to gradcheck and gradgradcheck for complex dtypes
                 skip_bfloat16_grad=False,  # whether to skip grad and gradgradcheck for bfloat16 dtype
                 assert_autodiffed=False,  # if a op's aten::node is expected to be symbolically autodiffed
                 autodiff_nonfusible_nodes=None,  # a list of strings with node names that are expected to be in a
                                                  # DifferentiableGraph when autodiffed. Ex: ['aten::add', 'aten::mm'],
                                                  # default is populated to be ['aten::(name of Python operator)']
                 autodiff_fusible_nodes=None,  # a list of strings with node names that are expected to be in FusionGroups
                                               # inside of DifferentiableGraphs when this operation is autodiffed.
                                               # Ex: ['aten::add', 'aten::mm'], defaults to an empty list
                                               # Note: currently no ops use fusible nodes
                 output_func=lambda x: x,  # fn mapping output to part that should be gradcheck'ed
                 supports_tensor_out=True,  # whether the op supports the out kwarg, returning a Tensor
                 skips=tuple(),  # information about which tests to skip
                 decorators=None,  # decorators to apply to generated tests
                 safe_casts_outputs=False,  # whether op allows safe casting when writing to out arguments
                 sample_inputs_func=None,  # function to generate sample inputs
                 aten_name=None,  # name of the corresponding aten:: operator
                 supports_sparse=False  # supported for sparse
                 ):

        # Validates the dtypes are generated from the dispatch-related functions
        for dtype_list in (dtypes, dtypesIfCPU, dtypesIfCUDA, dtypesIfROCM):
            assert isinstance(dtype_list, (_dispatch_dtypes, type(None)))

        self.name = name
        self.aten_name = aten_name if aten_name is not None else name

        self.dtypes = set(dtypes)
        self.dtypesIfCPU = set(dtypesIfCPU) if dtypesIfCPU is not None else self.dtypes
        self.dtypesIfCUDA = set(dtypesIfCUDA) if dtypesIfCUDA is not None else self.dtypes
        self.dtypesIfROCM = set(dtypesIfROCM) if dtypesIfROCM is not None else self.dtypes
        self._default_test_dtypes = set(default_test_dtypes) if default_test_dtypes is not None else None

        # NOTE: if the op is unspecified it is assumed to be under the torch namespace
        self.op = op if op else _getattr_qual(torch, self.name)
        self.method_variant = getattr(torch.Tensor, name, None)
        inplace_name = name + "_"
        self.inplace_variant = getattr(torch.Tensor, inplace_name, None)
        self.skip_bfloat16_grad = skip_bfloat16_grad

        self.test_inplace_grad = test_inplace_grad
        self.test_complex_grad = test_complex_grad
        self.supports_tensor_out = supports_tensor_out
        self.safe_casts_outputs = safe_casts_outputs

        self.skips = skips
        self.decorators = decorators
        self.output_func = output_func
        self.sample_inputs_func = sample_inputs_func

        self.assert_autodiffed = assert_autodiffed
        self.autodiff_fusible_nodes = autodiff_fusible_nodes if autodiff_fusible_nodes else []
        if autodiff_nonfusible_nodes is None:
            self.autodiff_nonfusible_nodes = ['aten::' + self.name]
        else:
            self.autodiff_nonfusible_nodes = autodiff_nonfusible_nodes
        self.supports_sparse = supports_sparse



    def __call__(self, *args, **kwargs):
        """Calls the function variant of the operator."""
        return self.op(*args, **kwargs)

    def get_op(self):
        """Returns the function variant of the operator, torch.<op_name>."""
        return self.op

    def get_method(self):
        """Returns the method variant of the operator, torch.Tensor.<op_name>.
        Returns None if the operator has no method variant.
        """
        return self.method_variant

    def get_inplace(self):
        """Returns the inplace variant of the operator, torch.Tensor.<op_name>_.
        Returns None if the operator has no inplace variant.
        """
        return self.inplace_variant

    def sample_inputs(self, device, dtype, requires_grad=False):
        """Returns an iterable of SampleInputs."""
        return self.sample_inputs_func(self, device, dtype, requires_grad)

    # Returns True if the test should be skipped and False otherwise
    def should_skip(self, cls_name, test_name, device_type, dtype):
        for si in self.skips:
            if not si.active_if:
                continue

            cls_name_match = si.cls_name is None or cls_name == si.cls_name
            name_match = si.test_name is None or test_name == si.test_name
            device_type_match = si.device_type is None or device_type == si.device_type
            dtype_match = si.dtypes is None or dtype in si.dtypes
            if cls_name_match and name_match and device_type_match and dtype_match:
                return True

        return False

    def supported_dtypes(self, device_type):
        if device_type == 'cpu':
            return self.dtypesIfCPU
        if device_type == 'cuda':
            return self.dtypesIfROCM if TEST_WITH_ROCM else self.dtypesIfCUDA
        else:
            return self.dtypes


    def supports_dtype(self, dtype, device_type):
        return dtype in self.supported_dtypes(device_type)

    def default_test_dtypes(self, device_type):
        """Returns the default dtypes used to test this operator on the device.

        Equal to the operator's default_test_dtypes filtered to remove dtypes
        not supported by the device.
        """
        supported = self.supported_dtypes(device_type)
        return (supported if self._default_test_dtypes is None
                else supported.intersection(self._default_test_dtypes))


L = 20
M = 10
S = 5


def sample_inputs_unary(op_info, device, dtype, requires_grad):
    low, high = op_info.domain
    low = low if low is None else low + op_info._domain_eps
    high = high if high is None else high - op_info._domain_eps

    return (SampleInput(make_tensor((L,), device, dtype,
                                    low=low, high=high,
                                    requires_grad=requires_grad)),
            SampleInput(make_tensor((), device, dtype,
                                    low=low, high=high,
                                    requires_grad=requires_grad)))

# Metadata class for unary "universal functions (ufuncs)" that accept a single
# tensor and have common properties like:
class UnaryUfuncInfo(OpInfo):
    """Operator information for 'universal unary functions (unary ufuncs).'
    These are functions of a single tensor with common properties like:
      - they are elementwise functions
      - the input shape is the output shape
      - they typically have method and inplace variants
      - they typically support the out kwarg
      - they typically have NumPy or SciPy references
    See NumPy's universal function documentation
    (https://numpy.org/doc/1.18/reference/ufuncs.html) for more details
    about the concept of ufuncs.
    """

    def __init__(self,
                 name,  # the string name of the function
                 *,
                 ref,  # a reference function
                 dtypes=floating_types(),
                 dtypesIfCPU=floating_and_complex_types_and(torch.bfloat16),
                 dtypesIfCUDA=floating_and_complex_types_and(torch.half),
                 dtypesIfROCM=floating_types_and(torch.half),
                 domain=(None, None),  # the [low, high) domain of the function
                 handles_large_floats=True,  # whether the op correctly handles large float values (like 1e20)
                 handles_extremals=True,  # whether the op correctly handles extremal values (like inf)
                 handles_complex_extremals=True,  # whether the op correct handles complex extremals (like inf -infj)
                 supports_complex_to_float=False,  # op supports casting from complex input to real output safely eg. angle
                 sample_inputs_func=sample_inputs_unary,
                 supports_sparse=False,
                 **kwargs):
        super(UnaryUfuncInfo, self).__init__(name,
                                             dtypes=dtypes,
                                             dtypesIfCPU=dtypesIfCPU,
                                             dtypesIfCUDA=dtypesIfCUDA,
                                             dtypesIfROCM=dtypesIfROCM,
                                             sample_inputs_func=sample_inputs_func,
                                             supports_sparse=supports_sparse,
                                             **kwargs)
        self.ref = ref
        self.domain = domain
        self.handles_large_floats = handles_large_floats
        self.handles_extremals = handles_extremals
        self.handles_complex_extremals = handles_complex_extremals
        self.supports_complex_to_float = supports_complex_to_float

        # Epsilon to ensure grad and gradgrad checks don't test values
        #   outside a function's domain.
        self._domain_eps = 1e-5

def sample_inputs_tensor_split(op_info, device, dtype, requires_grad):
    return (SampleInput(make_tensor((S, S, S), device, dtype,
                                    low=None, high=None,
                                    requires_grad=requires_grad),
                        args=(torch.tensor([1, 2, 3]),),),
            SampleInput(make_tensor((S, S, S), device, dtype,
                                    low=None, high=None,
                                    requires_grad=requires_grad),
                        args=(torch.tensor(1),),),
            SampleInput(make_tensor((S, S, S), device, dtype,
                                    low=None, high=None,
                                    requires_grad=requires_grad),
                        args=(torch.tensor([1, 2, 3]),),
                        kwargs=dict(dim=1)),)

def sample_inputs_addmm(op_info, device, dtype, requires_grad):
    return (SampleInput((make_tensor((S, S), device, dtype,
                                     low=None, high=None,
                                     requires_grad=requires_grad),
                         make_tensor((S, S), device, dtype,
                                     low=None, high=None,
                                     requires_grad=requires_grad),
                         make_tensor((S, S), device, dtype,
                                     low=None, high=None,
                                     requires_grad=False))),)


def sample_inputs_xlogy(self, device, dtype, requires_grad):
    return (SampleInput((make_tensor((S, S), device, dtype,
                                     low=None, high=None,
                                     requires_grad=requires_grad),
                         make_tensor((S, S), device, dtype,
                                     low=0, high=None,
                                     requires_grad=requires_grad))),)

def np_sinc_with_fp16_as_fp32(x):
    # Wraps numpy's sinc function so that fp16 values are promoted to fp32
    # before sinc is invoked. Context: numpy's sinc returns NaN when evaluated
    # at 0 for fp16.
    if x.dtype == np.float16:
        return np.sinc(x.astype(np.float32))
    else:
        return np.sinc(x)

def sample_inputs_broadcast_to(op_info, device, dtype, requires_grad):
    test_cases = (
        ((S, 1, 1), (S, S, S)),
        ((S, 1, S), (S, S, S)),
        ((S, 1), (S, S, S)),
        ((1,), (S, S, S)),
        ((1, S), (1, 1, S)),
        ((), ()),
        ((), (1, 3, 2)),
    )

    return tuple(SampleInput((make_tensor(size, device, dtype,
                                          low=None, high=None,
                                          requires_grad=requires_grad), shape))
                 for size, shape in test_cases)

def sample_inputs_div(self, device, dtype, requires_grad):
    a = make_tensor((S, S, S), device, dtype, low=None, high=None, requires_grad=requires_grad)
    is_integral = not dtype.is_floating_point and not dtype.is_complex
    b = make_tensor((S, S, S), device, dtype, low=1 if is_integral else 0.1, high=None,
                    requires_grad=requires_grad)

    samples = [
        SampleInput((a, b)),
        SampleInput((a, b), kwargs=dict(rounding_mode='true')),
        SampleInput((a,), args=(2,)),
        SampleInput((a,), args=(2,), kwargs=dict(rounding_mode='true')),
    ]

    if not dtype.is_complex and dtype != torch.bool:
        # Trunc and floor aren't defined for all types
        samples += [
            SampleInput((a, b), kwargs=dict(rounding_mode='trunc')),
            SampleInput((a, b), kwargs=dict(rounding_mode='floor')),
            SampleInput((a,), args=(2,), kwargs=dict(rounding_mode='trunc')),
            SampleInput((a,), args=(2,), kwargs=dict(rounding_mode='floor')),
        ]

    return samples

def sample_inputs_stack(op_info, device, dtype, requires_grad):
    return (SampleInput((make_tensor((S, S), device, dtype,
                                     low=None, high=None,
                                     requires_grad=requires_grad),
                        make_tensor((S, S), device, dtype,
                                    low=None, high=None,
                                    requires_grad=requires_grad),
                        make_tensor((S, S), device, dtype,
                                    low=None, high=None,
                                    requires_grad=requires_grad)), kwargs=dict(idx=0)),)

def sample_inputs_hstack_dstack_vstack(op_info, device, dtype, requires_grad):
    return (SampleInput((make_tensor((S, S), device, dtype,
                                     low=None, high=None,
                                     requires_grad=requires_grad),
                        make_tensor((S, S), device, dtype,
                                    low=None, high=None,
                                    requires_grad=requires_grad),
                        make_tensor((S, S), device, dtype,
                                    low=None, high=None,
                                    requires_grad=requires_grad))),)

def sample_inputs_gather(op_info, device, dtype, requires_grad):
    return (SampleInput((make_tensor((M, S), device, dtype,
                                     low=None, high=None,
                                     requires_grad=requires_grad),
                        0, gather_variable((S, S), 1, M, True, device=device))),
            SampleInput((make_tensor((M, S), device, dtype,
                                     low=None, high=None,
                                     requires_grad=requires_grad),
                        1, gather_variable((M, S // 2), 0, S, True, device=device))),
            SampleInput((make_tensor((), device, dtype,
                                     low=None, high=None,
                                     requires_grad=requires_grad),
                        0, torch.tensor([0], dtype=torch.int64, device=device))),
            SampleInput((make_tensor((S,), device, dtype,
                                     low=None, high=None,
                                     requires_grad=requires_grad),
                        0, torch.tensor(0, dtype=torch.int64, device=device))),
            SampleInput((make_tensor((), device, dtype,
                                     low=None, high=None,
                                     requires_grad=requires_grad),
                        0, torch.tensor(0, dtype=torch.int64, device=device))),
            )


def sample_inputs_index_select(op_info, device, dtype, requires_grad):
    return (SampleInput((make_tensor((S, S, S), device, dtype,
                                     low=None, high=None,
                                     requires_grad=requires_grad),
                        0, index_variable(2, S, device=device))),
            SampleInput((make_tensor((), device, dtype,
                                     low=None, high=None,
                                     requires_grad=requires_grad),
                        0, torch.tensor([0], dtype=torch.int64, device=device))),
            SampleInput((make_tensor((), device, dtype,
                                     low=None, high=None,
                                     requires_grad=requires_grad),
                        0, torch.tensor(0, dtype=torch.int64, device=device))),
            )

def sample_movedim_moveaxis(op_info, device, dtype, requires_grad):
    return (SampleInput((make_tensor((4, 3, 2, 1), device, dtype,
                                     low=None, high=None,
                                     requires_grad=requires_grad),
                        (0, 1, 2, 3), (3, 2, 1, 0))),
            SampleInput((make_tensor((4, 3, 2, 1), device, dtype,
                                     low=None, high=None,
                                     requires_grad=requires_grad),
                        (0, -1, -2, -3), (-3, -2, -1, -0))))

def np_unary_ufunc_integer_promotion_wrapper(fn):
    # Wrapper that passes PyTorch's default scalar
    #   type as an argument to the wrapped NumPy
    #   unary ufunc when given an integer input.
    #   This mimicks PyTorch's integer->floating point
    #   type promotion.
    #
    # This is necessary when NumPy promotes
    #   integer types to double, since PyTorch promotes
    #   integer types to the default scalar type.

    # Helper to determine if promotion is needed
    def is_integral(dtype):
        return dtype in [np.bool, np.uint8, np.int8, np.int16, np.int32, np.int64]

    # NOTE: Promotion in PyTorch is from integer types to the default dtype
    np_dtype = torch_to_numpy_dtype_dict[torch.get_default_dtype()]

    @wraps(fn)
    def wrapped_fn(x):
        if is_integral(x.dtype):
            return fn(x, dtype=np_dtype)
        return fn(x)

    return wrapped_fn


# Metadata class for Fast Fourier Transforms in torch.fft.
class SpectralFuncInfo(OpInfo):
    """Operator information for torch.fft transforms. """

    def __init__(self,
                 name,  # the string name of the function
                 *,
                 ref=None,  # Reference implementation (probably in np.fft namespace)
                 dtypes=floating_and_complex_types(),
                 dtypesIfCPU=None,
                 dtypesIfCUDA=None,
                 dtypesIfROCM=None,
                 ndimensional: bool,  # Whether dim argument can be a tuple
                 skips=None,
                 decorators=None,
                 **kwargs):
        dtypesIfCPU = dtypesIfCPU if dtypesIfCPU is not None else dtypes
        dtypesIfCUDA = dtypesIfCUDA if dtypesIfCUDA is not None else dtypes
        dtypesIfROCM = dtypesIfROCM if dtypesIfROCM is not None else dtypes

        # gradgrad is quite slow
        if not TEST_WITH_SLOW:
            skips = skips if skips is not None else []
            skips.append(SkipInfo('TestGradients', 'test_fn_gradgrad'))

        decorators = decorators if decorators is not None else []
        decorators += [skipCPUIfNoMkl, skipCUDAIfRocm]

        super().__init__(name=name,
                         dtypes=dtypes,
                         dtypesIfCPU=dtypesIfCPU,
                         dtypesIfCUDA=dtypesIfCUDA,
                         dtypesIfROCM=dtypesIfROCM,
                         skips=skips,
                         decorators=decorators,
                         **kwargs)
        self.ref = ref if ref is not None else _getattr_qual(np, name)
        self.ndimensional = ndimensional


    def sample_inputs(self, device, dtype, requires_grad=False):
        tensor = make_tensor((L, M), device, dtype,
                             low=None, high=None,
                             requires_grad=requires_grad)
        if self.ndimensional:
            return [
                SampleInput(tensor),
                SampleInput(tensor, kwargs=dict(dim=(-2,))),
                SampleInput(tensor, kwargs=dict(norm='ortho')),
                SampleInput(tensor, kwargs=dict(s=(10, 15))),
                SampleInput(tensor, kwargs=dict(s=10, dim=1, norm='ortho')),
            ]
        else:
            return [
                SampleInput(tensor),
                SampleInput(tensor, kwargs=dict(dim=-2)),
                SampleInput(tensor, kwargs=dict(norm='ortho')),
                SampleInput(tensor, kwargs=dict(n=15)),
                SampleInput(tensor, kwargs=dict(n=10, dim=1, norm='ortho')),
            ]


def sample_inputs_linalg_solve(op_info, device, dtype, requires_grad=False):
    """
    This function generates always solvable input for torch.linalg.solve
    Using random_fullrank_matrix_distinct_singular_value gives a non-singular (=invertible, =solvable) matrices 'a'.
    The first input to torch.linalg.solve is generated as the itertools.product of 'batches' and 'ns'.
    The second input is generated as the product of 'batches', 'ns' and 'nrhs'.
    In total this function generates 18 SampleInputs
    'batches' cases include:
        () - single input,
        (0,) - zero batched dimension,
        (2,) - batch of two matrices.
    'ns' gives 0x0 and 5x5 matrices.
    and 'nrhs' controls the number of vectors to solve for:
        () - using 1 as the number of vectors implicitly
        (1,) - same as () but explicit
        (3,) - solve for 3 vectors.
    Zeros in dimensions are edge cases in the implementation and important to test for in order to avoid unexpected crashes.
    """
    from torch.testing._internal.common_utils import random_fullrank_matrix_distinct_singular_value

    batches = [(), (0, ), (2, )]
    ns = [0, 5]
    nrhs = [(), (1, ), (3, )]
    out = []
    for n, batch, rhs in product(ns, batches, nrhs):
        a = random_fullrank_matrix_distinct_singular_value(n, *batch, dtype=dtype).to(device)
        a.requires_grad = requires_grad
        b = torch.randn(*batch, n, *rhs, dtype=dtype, device=device)
        b.requires_grad = requires_grad
        out.append(SampleInput((a, b)))
    return out


def _sample_inputs_svd(op_info, device, dtype, requires_grad=False, is_linalg_svd=False):
    """
    This function generates input for torch.svd with distinct singular values so that autograd is always stable.
    Matrices of different size:
        square matrix - S x S size
        tall marix - S x (S-2)
        wide matrix - (S-2) x S
    and batched variants of above are generated.
    Each SampleInput has a function 'output_process_fn_grad' attached to it that is applied on the output of torch.svd
    It is needed for autograd checks, because backward of svd doesn't work for an arbitrary loss function.
    """
    from torch.testing._internal.common_utils import random_fullrank_matrix_distinct_singular_value

    # svd and linalg.svd returns V and V.T, respectively. So we need to slice
    # along different dimensions when needed (this is used by
    # test_cases2:wide_all and wide_all_batched below)
    if is_linalg_svd:
        def slice_V(v):
            return v[..., :(S - 2), :]
    else:
        def slice_V(v):
            return v[..., :, :(S - 2)]

    test_cases1 = (  # some=True (default)
        # loss functions for complex-valued svd have to be "gauge invariant",
        # i.e. loss functions shouldn't change when sigh of the singular vectors change.
        # the simplest choice to satisfy this requirement is to apply 'abs'.
        (random_fullrank_matrix_distinct_singular_value(S, dtype=dtype).to(device),
            lambda usv: usv[1]),  # 'check_grad_s'
        (random_fullrank_matrix_distinct_singular_value(S, dtype=dtype).to(device),
            lambda usv: abs(usv[0])),  # 'check_grad_u'
        (random_fullrank_matrix_distinct_singular_value(S, dtype=dtype).to(device),
            lambda usv: abs(usv[2])),  # 'check_grad_v'
        # TODO: replace lambda usv: usv[0][0, 0] * usv[2][0, 0] with lambda usv: usv[0][0, 0] * usv[2][0, 0].conj()
        # once https://github.com/pytorch/pytorch/issues/45821 is resolved
        # this test is important as it checks the additional term that is non-zero only for complex-valued inputs
        # and when the loss function depends both on 'u' and 'v'
        (random_fullrank_matrix_distinct_singular_value(S, dtype=dtype).to(device),
            lambda usv: usv[0][0, 0] * usv[2][0, 0]),  # 'check_grad_uv'
        (random_fullrank_matrix_distinct_singular_value(S, dtype=dtype).to(device)[:(S - 2)],
            lambda usv: (abs(usv[0]), usv[1], abs(usv[2][..., :, :(S - 2)]))),  # 'wide'
        (random_fullrank_matrix_distinct_singular_value(S, dtype=dtype).to(device)[:, :(S - 2)],
            lambda usv: (abs(usv[0]), usv[1], abs(usv[2]))),  # 'tall'
        (random_fullrank_matrix_distinct_singular_value(S, 2, dtype=dtype).to(device),
            lambda usv: (abs(usv[0]), usv[1], abs(usv[2]))),  # 'batched'
        (random_fullrank_matrix_distinct_singular_value(S, 2, dtype=dtype).to(device)[..., :(S - 2), :],
            lambda usv: (abs(usv[0]), usv[1], abs(usv[2]))),  # 'wide_batched'
        (random_fullrank_matrix_distinct_singular_value(S, 2, dtype=dtype).to(device)[..., :, :(S - 2)],
            lambda usv: (abs(usv[0]), usv[1], abs(usv[2]))),  # 'tall_batched'
    )
    test_cases2 = (  # some=False
        (random_fullrank_matrix_distinct_singular_value(S, dtype=dtype).to(device)[:(S - 2)],
            lambda usv: (abs(usv[0]), usv[1], abs(slice_V(usv[2])))),  # 'wide_all'
        (random_fullrank_matrix_distinct_singular_value(S, dtype=dtype).to(device)[:, :(S - 2)],
            lambda usv: (abs(usv[0][:, :(S - 2)]), usv[1], abs(usv[2]))),  # 'tall_all'
        (random_fullrank_matrix_distinct_singular_value(S, 2, dtype=dtype).to(device)[..., :(S - 2), :],
            lambda usv: (abs(usv[0]), usv[1], abs(slice_V(usv[2])))),  # 'wide_all_batched'
        (random_fullrank_matrix_distinct_singular_value(S, 2, dtype=dtype).to(device)[..., :, :(S - 2)],
            lambda usv: (abs(usv[0][..., :, :(S - 2)]), usv[1], abs(usv[2]))),  # 'tall_all_batched'
    )

    out = []
    for a, out_fn in test_cases1:
        a.requires_grad = requires_grad
        if is_linalg_svd:
            kwargs = {'full_matrices': False}
        else:
            kwargs = {'some': True}
        out.append(SampleInput(a, kwargs=kwargs, output_process_fn_grad=out_fn))

    for a, out_fn in test_cases2:
        a.requires_grad = requires_grad
        if is_linalg_svd:
            kwargs = {'full_matrices': True}
        else:
            kwargs = {'some': False}
        out.append(SampleInput(a, kwargs=kwargs, output_process_fn_grad=out_fn))

    return out

def sample_inputs_svd(op_info, device, dtype, requires_grad=False):
    return _sample_inputs_svd(op_info, device, dtype, requires_grad, is_linalg_svd=False)

def sample_inputs_linalg_svd(op_info, device, dtype, requires_grad=False):
    return _sample_inputs_svd(op_info, device, dtype, requires_grad, is_linalg_svd=True)

def sample_inputs_pinverse(op_info, device, dtype, requires_grad=False):
    """
    This function generates input for torch.pinverse with distinct singular values so that autograd is always stable.
    Implementation of torch.pinverse depends on torch.svd, therefore it's sufficient to check only square S x S matrix
    and the batched (3 x S x S) input.
    """
    from torch.testing._internal.common_utils import random_fullrank_matrix_distinct_singular_value

    test_cases = (
        random_fullrank_matrix_distinct_singular_value(S, dtype=dtype).to(device),  # pinverse
        random_fullrank_matrix_distinct_singular_value(S, 3, dtype=dtype).to(device),  # pinverse 'batched'
    )

    out = []
    for a in test_cases:
        a.requires_grad = requires_grad
        out.append(SampleInput(a))
    return out


def sample_inputs_flip(op_info, device, dtype, requires_grad):
    tensors = (
        make_tensor((S, M, S), device, dtype, low=None, high=None, requires_grad=requires_grad),
        make_tensor((S, 0, M), device, dtype, low=None, high=None, requires_grad=requires_grad)
    )

    dims = ((0, 1, 2), (0,), (0, 2), (-1,))

    # On CUDA, `dims=()` errors out with IndexError
    # Reference: https://github.com/pytorch/pytorch/issues/49982
    if device == 'cpu':
        dims = dims + ((),)  # type: ignore

    samples = [SampleInput(tensor, kwargs={'dims': dim}) for tensor, dim in product(tensors, dims)]

    return samples

def sample_inputs_fliplr_flipud(op_info, device, dtype, requires_grad):
    tensors = (
        make_tensor((S, M, S), device, dtype, low=None, high=None, requires_grad=requires_grad),
        make_tensor((S, 0, M), device, dtype, low=None, high=None, requires_grad=requires_grad)
    )
    return [SampleInput(tensor) for tensor in tensors]

# Operator database (sorted alphabetically)
op_db: List[OpInfo] = [
    # NOTE: CPU complex acos produces incorrect outputs (https://github.com/pytorch/pytorch/issues/42952)
    UnaryUfuncInfo('acos',
                   ref=np.arccos,
                   domain=(-1, 1),
                   handles_complex_extremals=False,
                   dtypes=all_types_and_complex_and(torch.bool),
                   dtypesIfCPU=all_types_and_complex_and(torch.bool, torch.bfloat16),
                   dtypesIfCUDA=all_types_and_complex_and(torch.bool, torch.half),
                   default_test_dtypes=[torch.long, torch.half, torch.bfloat16, torch.float32, torch.cfloat],
                   skip_bfloat16_grad=True,
                   assert_autodiffed=True,
                   decorators=(precisionOverride({torch.float16: 1e-2,
                                                  torch.bfloat16: 1e-1,
                                                  torch.complex64: 1e-2}),),
                   safe_casts_outputs=True,
                   skips=(
                       SkipInfo('TestUnaryUfuncs', 'test_reference_numerics',
                                device_type='cpu', dtypes=[torch.cfloat, torch.cdouble]),
                       SkipInfo('TestUnaryUfuncs', 'test_reference_numerics',
                                dtypes=[torch.cfloat, torch.cdouble], active_if=IS_WINDOWS),
                       SkipInfo('TestUnaryUfuncs', 'test_reference_numerics',
                                device_type='cuda', dtypes=[torch.float16],
                                active_if=TEST_WITH_ROCM),
                       SkipInfo('TestGradients', 'test_fn_grad',
                                dtypes=[torch.cdouble], active_if=IS_WINDOWS),
                       SkipInfo('TestGradients', 'test_method_grad',
                                dtypes=[torch.cdouble], active_if=IS_WINDOWS),
                       SkipInfo('TestGradients', 'test_inplace_grad',
                                dtypes=[torch.cdouble], active_if=IS_WINDOWS),
                   )),
    # NOTE: the derivative for inplace acosh is not implemented
    UnaryUfuncInfo('acosh',
                   ref=np.arccosh,
                   domain=(1, float('inf')),
                   dtypes=all_types_and(torch.bool),
                   dtypesIfCPU=all_types_and(torch.bool),
                   dtypesIfCUDA=all_types_and(torch.bool, torch.half, torch.bfloat16),
                   safe_casts_outputs=True,
                   decorators=(precisionOverride({torch.bfloat16: 5e-2}),),
                   test_inplace_grad=False,
                   skips=(
                       # RuntimeError: "rsqrt_cuda" not implemented for 'BFloat16'
                       SkipInfo('TestCommon', 'test_variant_consistency_jit',
                                device_type='cuda', dtypes=[torch.bfloat16]),
                   )),
    OpInfo('addmm',
           dtypes=floating_types(),
           dtypesIfCPU=all_types_and_complex_and(torch.float16, torch.bfloat16),
           dtypesIfCUDA=floating_types_and(torch.float16, torch.complex64, torch.complex128),
           dtypesIfROCM=floating_types_and(torch.half),
           assert_autodiffed=True,
           autodiff_nonfusible_nodes=['aten::add', 'aten::mm'],
           skips=(
               SkipInfo('TestCommon', 'test_variant_consistency_eager',
                        dtypes=[torch.cfloat, torch.cdouble]),
               SkipInfo('TestCommon', 'test_variant_consistency_jit',
                        dtypes=[torch.cfloat, torch.cdouble, torch.bfloat16, torch.float16]),
               SkipInfo('TestGradients', 'test_method_gradgrad',
                        dtypes=[torch.cdouble]),
               SkipInfo('TestGradients', 'test_method_grad',
                        dtypes=[torch.cdouble]),
               SkipInfo('TestGradients', 'test_fn_gradgrad',
                        dtypes=[torch.cdouble]),
               SkipInfo('TestGradients', 'test_fn_grad',
                        dtypes=[torch.cdouble]),),
           sample_inputs_func=sample_inputs_addmm),
    UnaryUfuncInfo('asin',
                   ref=np.arcsin,
                   domain=(-1, 1),
                   supports_sparse=True,
                   decorators=(precisionOverride({torch.bfloat16: 1e-2}),),
                   safe_casts_outputs=True,
                   dtypes=all_types_and_complex_and(torch.bool),
                   dtypesIfCPU=all_types_and_complex_and(torch.bool, torch.bfloat16),
                   dtypesIfCUDA=all_types_and_complex_and(torch.bool, torch.half),
                   assert_autodiffed=True,
                   skip_bfloat16_grad=True,
                   skips=(
                       SkipInfo('TestUnaryUfuncs', 'test_reference_numerics',
                                device_type='cpu', dtypes=[torch.cfloat, torch.cdouble]),
                       SkipInfo('TestUnaryUfuncs', 'test_reference_numerics',
                                device_type='cuda', dtypes=[torch.cfloat, torch.cdouble],
                                active_if=IS_WINDOWS)
                   )),
    # NOTE: derivative for inplace asinh is not implemented
    UnaryUfuncInfo('asinh',
                   ref=np.arcsinh,
                   dtypes=all_types_and(torch.bool),
                   dtypesIfCPU=all_types_and(torch.bool),
                   dtypesIfCUDA=all_types_and(torch.bool, torch.half, torch.bfloat16),
                   decorators=(precisionOverride({torch.bfloat16: 5e-2}),),
                   safe_casts_outputs=True,
                   test_inplace_grad=False,
                   skips=(
                       # RuntimeError: "rsqrt_cuda" not implemented for 'BFloat16'
                       SkipInfo('TestCommon', 'test_variant_consistency_jit',
                                device_type='cuda', dtypes=[torch.bfloat16]),
                   )),
    UnaryUfuncInfo('atan',
                   ref=np.arctan,
                   dtypes=all_types_and_complex_and(torch.bool),
                   dtypesIfCPU=all_types_and_complex_and(torch.bool, torch.bfloat16),
                   dtypesIfCUDA=all_types_and_complex_and(torch.bool, torch.half),
                   assert_autodiffed=True,
                   skip_bfloat16_grad=True,
                   decorators=(precisionOverride({torch.bfloat16: 1e-2}),),
                   safe_casts_outputs=True,
                   skips=(
                       SkipInfo('TestUnaryUfuncs', 'test_reference_numerics',
                                device_type='cpu', dtypes=[torch.cfloat, torch.cdouble]),
                       SkipInfo('TestUnaryUfuncs', 'test_reference_numerics',
                                device_type='cuda', dtypes=[torch.cfloat, torch.cdouble],
                                active_if=IS_WINDOWS),
                   )),
    UnaryUfuncInfo('atanh',
                   ref=np.arctanh,
                   domain=(-1, 1),
                   dtypes=all_types_and(torch.bool),
                   dtypesIfCPU=all_types_and(torch.bool),
                   dtypesIfCUDA=all_types_and(torch.bool, torch.half, torch.bfloat16),
                   safe_casts_outputs=True,
                   decorators=(precisionOverride({torch.bfloat16: 1e-2}),),
                   test_inplace_grad=False),
    OpInfo('broadcast_to',
           dtypes=all_types_and_complex_and(torch.bool, torch.float16, torch.bfloat16),
           supports_tensor_out=False,
           test_inplace_grad=False,
           sample_inputs_func=sample_inputs_broadcast_to),
    UnaryUfuncInfo('cos',
                   ref=np.cos,
                   dtypes=all_types_and_complex_and(torch.bool, torch.bfloat16),
                   dtypesIfCPU=all_types_and_complex_and(torch.bool, torch.bfloat16),
                   dtypesIfCUDA=all_types_and_complex_and(torch.bool, torch.half, torch.bfloat16),
                   assert_autodiffed=True,
                   skip_bfloat16_grad=True,
                   handles_large_floats=False,
                   safe_casts_outputs=True,
                   decorators=(precisionOverride({torch.bfloat16: 1e-2}),),
                   skips=(
                       SkipInfo('TestUnaryUfuncs', 'test_reference_numerics',
                                dtypes=[torch.cfloat, torch.cdouble], active_if=IS_WINDOWS),
                       SkipInfo('TestUnaryUfuncs', 'test_reference_numerics', device_type='cpu',
                                dtypes=[torch.cfloat, torch.cdouble], active_if=IS_MACOS),
                       SkipInfo('TestUnaryUfuncs', 'test_reference_numerics',
                                dtypes=[torch.float], active_if=TEST_WITH_ROCM),
                   )),
    UnaryUfuncInfo('cosh',
                   ref=np_unary_ufunc_integer_promotion_wrapper(np.cosh),
                   dtypesIfCPU=all_types_and_complex_and(torch.bool),
                   dtypesIfCUDA=all_types_and_complex_and(torch.bool, torch.half),
                   safe_casts_outputs=True,
                   assert_autodiffed=True,
                   skips=(
                       # Reference: https://github.com/pytorch/pytorch/issues/48641
                       SkipInfo('TestUnaryUfuncs', 'test_reference_numerics',
                                device_type='cpu', dtypes=[torch.int8]),
                       SkipInfo('TestUnaryUfuncs', 'test_reference_numerics',
                                dtypes=[torch.cfloat, torch.cdouble], active_if=IS_WINDOWS),
                       SkipInfo('TestUnaryUfuncs', 'test_reference_numerics', device_type='cpu',
                                dtypes=[torch.cfloat, torch.cdouble], active_if=IS_MACOS),
                       SkipInfo('TestCommon', 'test_variant_consistency_jit',
                                device_type='cuda', dtypes=[torch.float16]),
                   )),
    OpInfo('div',
           dtypes=all_types_and_complex_and(torch.bool, torch.half, torch.bfloat16),
           sample_inputs_func=sample_inputs_div,
           assert_autodiffed=True),
<<<<<<< HEAD
=======
    UnaryUfuncInfo('exp',
                   ref=np_unary_ufunc_integer_promotion_wrapper(np.exp),
                   dtypes=all_types_and_complex_and(torch.bool, torch.half),
                   dtypesIfCPU=all_types_and_complex_and(torch.bool, torch.bfloat16),
                   dtypesIfCUDA=all_types_and_complex_and(torch.bool, torch.half, torch.bfloat16),
                   skips=(
                       # Reference: https://github.com/pytorch/pytorch/pull/50093#pullrequestreview-561791547
                       SkipInfo('TestUnaryUfuncs', 'test_reference_numerics', dtypes=[torch.bfloat16]),
                       # Reference: https://github.com/pytorch/pytorch/issues/48010
                       SkipInfo('TestUnaryUfuncs', 'test_reference_numerics',
                                device_type='cpu', dtypes=[torch.cfloat, torch.cdouble]),
                   ),
                   assert_autodiffed=True,
                   safe_casts_outputs=True),
>>>>>>> 9faa29f0
    SpectralFuncInfo('fft.fft',
                     aten_name='fft_fft',
                     ref=np.fft.fft,
                     ndimensional=False,
                     dtypes=all_types_and_complex_and(torch.bool),
                     default_test_dtypes=floating_and_complex_types(),
                     supports_tensor_out=True,
                     test_inplace_grad=False,),
    SpectralFuncInfo('fft.fftn',
                     aten_name='fft_fftn',
                     ref=np.fft.fftn,
                     ndimensional=True,
                     dtypes=all_types_and_complex_and(torch.bool),
                     default_test_dtypes=floating_and_complex_types(),
                     supports_tensor_out=True,
                     test_inplace_grad=False,
                     decorators=[precisionOverride(
                         {torch.float: 1e-4, torch.cfloat: 1e-4})],),
    SpectralFuncInfo('fft.hfft',
                     aten_name='fft_hfft',
                     ref=np.fft.hfft,
                     ndimensional=False,
                     dtypes=all_types_and_complex_and(torch.bool),
                     default_test_dtypes=floating_and_complex_types(),
                     supports_tensor_out=True,
                     test_inplace_grad=False,),
    SpectralFuncInfo('fft.rfft',
                     aten_name='fft_rfft',
                     ref=np.fft.rfft,
                     ndimensional=False,
                     dtypes=all_types_and(torch.bool),
                     default_test_dtypes=floating_and_complex_types(),
                     supports_tensor_out=True,
                     test_inplace_grad=False,),
    SpectralFuncInfo('fft.rfftn',
                     aten_name='fft_rfftn',
                     ref=np.fft.rfftn,
                     ndimensional=True,
                     dtypes=all_types_and(torch.bool),
                     default_test_dtypes=floating_and_complex_types(),
                     supports_tensor_out=True,
                     test_inplace_grad=False,
                     decorators=[precisionOverride({torch.float: 1e-4})],),
    SpectralFuncInfo('fft.ifft',
                     aten_name='fft_ifft',
                     ref=np.fft.ifft,
                     ndimensional=False,
                     dtypes=all_types_and_complex_and(torch.bool),
                     default_test_dtypes=floating_and_complex_types(),
                     supports_tensor_out=True,
                     test_inplace_grad=False,),
    SpectralFuncInfo('fft.ifftn',
                     aten_name='fft_ifftn',
                     ref=np.fft.ifftn,
                     ndimensional=True,
                     dtypes=all_types_and_complex_and(torch.bool),
                     default_test_dtypes=floating_and_complex_types(),
                     supports_tensor_out=True,
                     test_inplace_grad=False,),
    SpectralFuncInfo('fft.ihfft',
                     aten_name='fft_ihfft',
                     ref=np.fft.ihfft,
                     ndimensional=False,
                     dtypes=all_types_and(torch.bool),
                     default_test_dtypes=floating_types(),
                     supports_tensor_out=True,
                     test_inplace_grad=False,),
    SpectralFuncInfo('fft.irfft',
                     aten_name='fft_irfft',
                     ref=np.fft.irfft,
                     ndimensional=False,
                     dtypes=all_types_and_complex_and(torch.bool),
                     default_test_dtypes=floating_and_complex_types(),
                     supports_tensor_out=True,
                     test_inplace_grad=False,),
    SpectralFuncInfo('fft.irfftn',
                     aten_name='fft_irfftn',
                     ref=np.fft.irfftn,
                     ndimensional=True,
                     dtypes=all_types_and_complex_and(torch.bool),
                     default_test_dtypes=floating_and_complex_types(),
                     supports_tensor_out=True,
                     test_inplace_grad=False,),
    OpInfo('flip',
           op=torch.flip,
           dtypes=all_types_and_complex_and(torch.bool, torch.half, torch.bfloat16),
           sample_inputs_func=sample_inputs_flip,
           test_inplace_grad=False,
           supports_tensor_out=False),
    OpInfo('fliplr',
           op=torch.fliplr,
           dtypes=all_types_and_complex_and(torch.bool, torch.half, torch.bfloat16),
           sample_inputs_func=sample_inputs_fliplr_flipud,
           test_inplace_grad=False,
           supports_tensor_out=False),
    OpInfo('flipud',
           op=torch.flipud,
           dtypes=all_types_and_complex_and(torch.bool, torch.half, torch.bfloat16),
           sample_inputs_func=sample_inputs_fliplr_flipud,
           test_inplace_grad=False,
           supports_tensor_out=False),
    UnaryUfuncInfo('log',
                   ref=np.log,
                   domain=(0, float('inf')),
                   dtypes=all_types_and_complex_and(torch.bool, torch.bfloat16),
                   dtypesIfCPU=all_types_and_complex_and(torch.bool, torch.bfloat16),
                   dtypesIfCUDA=all_types_and_complex_and(torch.bool, torch.half, torch.bfloat16),
                   assert_autodiffed=True,
                   skip_bfloat16_grad=True,
                   safe_casts_outputs=True,
                   decorators=(precisionOverride({torch.bfloat16: 5e-2}),),
                   skips=(
                       SkipInfo('TestUnaryUfuncs', 'test_reference_numerics',
                                device_type='cpu', dtypes=[torch.bfloat16]),
                       SkipInfo('TestUnaryUfuncs', 'test_reference_numerics',
                                device_type='cuda', dtypes=[torch.cfloat, torch.cdouble]),
                       SkipInfo('TestUnaryUfuncs', 'test_reference_numerics',
                                device_type='cpu', dtypes=[torch.cfloat, torch.cdouble],
                                active_if=IS_WINDOWS),
                   )),
    UnaryUfuncInfo('log10',
                   ref=np.log10,
                   domain=(0, float('inf')),
                   decorators=(precisionOverride({torch.bfloat16: 5e-2}),),
                   dtypes=all_types_and_complex_and(torch.bool, torch.bfloat16),
                   dtypesIfCPU=all_types_and_complex_and(torch.bool, torch.bfloat16),
                   assert_autodiffed=True,
                   skip_bfloat16_grad=True,
                   dtypesIfCUDA=all_types_and_complex_and(torch.bool, torch.half, torch.bfloat16),
                   safe_casts_outputs=True,
                   skips=(
                       SkipInfo('TestUnaryUfuncs', 'test_reference_numerics',
                                device_type='cuda', dtypes=[torch.cfloat, torch.cdouble]),
                       SkipInfo('TestUnaryUfuncs', 'test_reference_numerics',
                                device_type='cpu', dtypes=[torch.cfloat, torch.cdouble],
                                active_if=IS_WINDOWS),
                   )),
    UnaryUfuncInfo('log1p',
                   ref=np.log1p,
                   domain=(-1, float('inf')),
                   dtypesIfCPU=all_types_and(torch.bool, torch.bfloat16),
                   dtypesIfCUDA=all_types_and(torch.bool, torch.half, torch.bfloat16),
                   decorators=(precisionOverride({torch.bfloat16: 1e-1}),),
                   safe_casts_outputs=True,
                   assert_autodiffed=True,
                   skip_bfloat16_grad=True),
    UnaryUfuncInfo('log2',
                   ref=np.log2,
                   domain=(0, float('inf')),
                   dtypes=all_types_and_complex_and(torch.bool, torch.bfloat16),
                   dtypesIfCPU=all_types_and_complex_and(torch.bool, torch.bfloat16),
                   dtypesIfCUDA=all_types_and_complex_and(torch.bool, torch.half, torch.bfloat16),
                   assert_autodiffed=True,
                   skip_bfloat16_grad=True,
                   safe_casts_outputs=True,
                   decorators=(precisionOverride({torch.bfloat16: 1e-1}),),
                   skips=(
                       SkipInfo('TestUnaryUfuncs', 'test_reference_numerics',
                                device_type='cpu', dtypes=[torch.bfloat16]),
                       SkipInfo('TestUnaryUfuncs', 'test_reference_numerics',
                                dtypes=[torch.cfloat, torch.cdouble]),
                   )),
    UnaryUfuncInfo('neg',
                   ref=np.negative,
                   skip_bfloat16_grad=True,
                   dtypes=all_types_and_complex_and(torch.half, torch.bfloat16),
                   dtypesIfCPU=all_types_and_complex_and(torch.half, torch.bfloat16),
                   dtypesIfCUDA=all_types_and_complex_and(torch.half, torch.bfloat16),
                   assert_autodiffed=True,),
    UnaryUfuncInfo('sin',
                   ref=np.sin,
                   dtypes=all_types_and_complex_and(torch.bool, torch.bfloat16),
                   dtypesIfCPU=all_types_and_complex_and(torch.bool, torch.bfloat16),
                   dtypesIfCUDA=all_types_and_complex_and(torch.bool, torch.half),
                   assert_autodiffed=True,
                   skip_bfloat16_grad=True,
                   handles_large_floats=False,
                   handles_complex_extremals=False,
                   safe_casts_outputs=True,
                   decorators=(precisionOverride({torch.bfloat16: 1e-2}),),
                   skips=(
                       SkipInfo('TestUnaryUfuncs', 'test_reference_numerics',
                                dtypes=[torch.cfloat, torch.cdouble], active_if=IS_WINDOWS),
                       SkipInfo('TestUnaryUfuncs', 'test_reference_numerics',
                                dtypes=[torch.float], active_if=TEST_WITH_ROCM),
                   )),
    UnaryUfuncInfo('sinc',
                   ref=np_sinc_with_fp16_as_fp32,
                   dtypes=all_types_and_complex_and(torch.bool, torch.bfloat16),
                   dtypesIfCPU=all_types_and_complex_and(torch.bool, torch.bfloat16),
                   dtypesIfCUDA=all_types_and_complex_and(torch.bool, torch.half),
                   skip_bfloat16_grad=True,
                   handles_large_floats=False,
                   handles_complex_extremals=False,
                   safe_casts_outputs=True,
                   decorators=(precisionOverride({torch.bfloat16: 1e-2,
                                                  torch.float16: 1e-2}),),
                   skips=(
                       # Reference: https://github.com/pytorch/pytorch/issues/49133
                       SkipInfo('TestUnaryUfuncs', 'test_reference_numerics',
                                dtypes=[torch.cfloat]),
                       SkipInfo('TestUnaryUfuncs', 'test_reference_numerics',
                                dtypes=[torch.cfloat, torch.cdouble], active_if=IS_WINDOWS),
                       SkipInfo('TestUnaryUfuncs', 'test_reference_numerics',
                                dtypes=[torch.float], active_if=TEST_WITH_ROCM),
                   )),
    UnaryUfuncInfo('sinh',
                   ref=np_unary_ufunc_integer_promotion_wrapper(np.sinh),
                   dtypesIfCPU=all_types_and_complex_and(torch.bool),
                   dtypesIfCUDA=all_types_and_complex_and(torch.bool, torch.half),
                   assert_autodiffed=True,
                   safe_casts_outputs=True,
                   decorators=(precisionOverride({torch.float16: 1e-2}),),
                   skips=(
                       SkipInfo('TestUnaryUfuncs', 'test_reference_numerics',
                                device_type='cpu', dtypes=[torch.cfloat, torch.cdouble],
                                active_if=(IS_MACOS or IS_WINDOWS)),
                       SkipInfo('TestUnaryUfuncs', 'test_reference_numerics',
                                device_type='cuda', dtypes=[torch.cfloat, torch.cdouble],
                                active_if=IS_WINDOWS),
                       # Reference: https://github.com/pytorch/pytorch/issues/48641
                       SkipInfo('TestUnaryUfuncs', 'test_reference_numerics',
                                device_type='cpu', dtypes=[torch.int8]),
                       SkipInfo('TestCommon', 'test_variant_consistency_jit',
                                device_type='cuda', dtypes=[torch.float16]),
                   )),
    UnaryUfuncInfo('tan',
                   ref=np.tan,
                   dtypes=all_types_and_complex_and(torch.bool, torch.bfloat16),
                   dtypesIfCPU=all_types_and_complex_and(torch.bool, torch.bfloat16),
                   dtypesIfCUDA=all_types_and_complex_and(torch.bool, torch.half),
                   assert_autodiffed=True,
                   skip_bfloat16_grad=True,
                   safe_casts_outputs=True,
                   skips=(
                       SkipInfo('TestUnaryUfuncs', 'test_reference_numerics',
                                device_type='cuda', dtypes=[torch.cfloat, torch.cdouble]),
                       SkipInfo('TestUnaryUfuncs', 'test_reference_numerics',
                                device_type='cpu', dtypes=[torch.bfloat16]),
                       SkipInfo('TestUnaryUfuncs', 'test_reference_numerics',
                                device_type='cpu', dtypes=[torch.cfloat, torch.cdouble],
                                active_if=(IS_MACOS or IS_WINDOWS)),
                       SkipInfo('TestUnaryUfuncs', 'test_reference_numerics',
                                device_type='cuda', dtypes=[torch.float64],
                                active_if=TEST_WITH_ROCM),
                   )),
    UnaryUfuncInfo('tanh',
                   ref=np.tanh,
                   decorators=(precisionOverride({torch.bfloat16: 1e-2}),),
                   dtypes=all_types_and_complex_and(torch.bool),
                   dtypesIfCPU=all_types_and_complex_and(torch.bool, torch.bfloat16),
                   dtypesIfCUDA=all_types_and_complex_and(torch.bool, torch.half, torch.bfloat16),
                   assert_autodiffed=True,
                   skip_bfloat16_grad=True,
                   safe_casts_outputs=True,
                   skips=(
                       SkipInfo('TestUnaryUfuncs', 'test_reference_numerics',
                                device_type='cuda', dtypes=[torch.cfloat, torch.cdouble]),
                       SkipInfo('TestUnaryUfuncs', 'test_reference_numerics',
                                device_type='cpu', dtypes=[torch.cfloat, torch.cdouble],
                                active_if=(IS_MACOS or IS_WINDOWS)),
                   )),
    OpInfo('tensor_split',
           dtypes=all_types_and_complex_and(torch.bool),
           dtypesIfCPU=all_types_and_complex_and(torch.bool, torch.bfloat16, torch.float16),
           dtypesIfCUDA=all_types_and_complex_and(torch.bool, torch.bfloat16, torch.float16),
           supports_tensor_out=False,
           test_inplace_grad=False,
           sample_inputs_func=sample_inputs_tensor_split,),
    UnaryUfuncInfo('exp2',
                   ref=np_unary_ufunc_integer_promotion_wrapper(np.exp2),
                   dtypes=all_types_and(torch.bool, torch.half),
                   dtypesIfCPU=all_types_and(torch.bool, torch.half),
                   dtypesIfCUDA=all_types_and(torch.bool, torch.half),
                   safe_casts_outputs=True),
    UnaryUfuncInfo('expm1',
                   ref=np_unary_ufunc_integer_promotion_wrapper(np.expm1),
                   dtypes=all_types_and(torch.bool, torch.half),
                   dtypesIfCPU=all_types_and(torch.bool, torch.bfloat16),
                   dtypesIfCUDA=all_types_and(torch.bool, torch.half),
                   safe_casts_outputs=True,
                   assert_autodiffed=True,
                   skips=(
                       # Reference: https://github.com/pytorch/pytorch/pull/48926#issuecomment-739734774
                       SkipInfo('TestUnaryUfuncs', 'test_reference_numerics',
                                device_type='cpu', dtypes=[torch.bfloat16]),
                   )),
    UnaryUfuncInfo('nan_to_num',
                   ref=np.nan_to_num,
                   dtypes=all_types_and(torch.half, torch.bool),
                   dtypesIfCPU=None,
                   dtypesIfCUDA=None),
    UnaryUfuncInfo('reciprocal',
                   ref=np_unary_ufunc_integer_promotion_wrapper(np.reciprocal),
                   dtypes=all_types_and_complex_and(torch.bool, torch.half, torch.bfloat16),
                   dtypesIfCPU=None,
                   dtypesIfCUDA=None,
                   assert_autodiffed=True,
                   skip_bfloat16_grad=True,
                   safe_casts_outputs=True,
                   skips=(
                       # Reference: https://github.com/pytorch/pytorch/issues/45690
                       SkipInfo('TestUnaryUfuncs', 'test_reference_numerics',
                                dtypes=[torch.cfloat, torch.cdouble]),
                       # Reference: https://github.com/pytorch/pytorch/pull/49102#issuecomment-744604601
                       SkipInfo('TestUnaryUfuncs', 'test_reference_numerics',
                                dtypes=[torch.bfloat16]),
                   )),
    UnaryUfuncInfo('rsqrt',
                   ref=lambda x: np.reciprocal(np.sqrt(x)),
                   domain=(0, float('inf')),
                   dtypes=all_types_and_complex_and(torch.bool),
                   dtypesIfCPU=all_types_and_complex_and(torch.bool),
                   dtypesIfCUDA=all_types_and_complex_and(torch.bool, torch.half),
                   decorators=(precisionOverride({torch.half: 5e-2}),),
                   safe_casts_outputs=True,
                   assert_autodiffed=True,
                   handles_complex_extremals=False),
    UnaryUfuncInfo('sqrt',
                   ref=np.sqrt,
                   domain=(0, float('inf')),
                   dtypes=all_types_and_complex_and(torch.bool, torch.bfloat16),
                   dtypesIfCPU=all_types_and_complex_and(torch.bool, torch.bfloat16),
                   dtypesIfCUDA=all_types_and_complex_and(torch.bool, torch.half, torch.bfloat16),
                   assert_autodiffed=True,
                   skip_bfloat16_grad=True,
                   decorators=(precisionOverride({torch.bfloat16: 7e-2}),),
                   skips=(
                       # Reference: https://github.com/pytorch/pytorch/issues/47358
                       SkipInfo('TestUnaryUfuncs', 'test_reference_numerics',
                                device_type='cpu', dtypes=[torch.cfloat, torch.cdouble],
                                active_if=IS_MACOS),
                       # Reference: https://github.com/pytorch/pytorch/pull/47293#issuecomment-721774436
                       SkipInfo('TestUnaryUfuncs', 'test_reference_numerics',
                                dtypes=[torch.bfloat16])),
                   safe_casts_outputs=True,
                   handles_complex_extremals=False),
    UnaryUfuncInfo('angle',
                   ref=np.angle,
                   dtypes=all_types_and_complex_and(torch.bool),
                   dtypesIfCPU=all_types_and_complex_and(torch.bool, torch.bfloat16, torch.float16),
                   dtypesIfCUDA=all_types_and_complex_and(torch.bool),
                   dtypesIfROCM=all_types_and_complex_and(torch.bool),
                   decorators=(precisionOverride({torch.float16: 1e-2,
                                                  torch.bfloat16: 1e-2}),),
                   safe_casts_outputs=True,
                   supports_complex_to_float=True,
                   test_inplace_grad=False),
    OpInfo('linalg.solve',
           aten_name='linalg_solve',
           op=torch.linalg.solve,
           dtypes=floating_and_complex_types(),
           test_inplace_grad=False,
           supports_tensor_out=True,
           sample_inputs_func=sample_inputs_linalg_solve,
           decorators=[skipCUDAIfNoMagma, skipCPUIfNoLapack]),
    OpInfo('svd',
           op=torch.svd,
           dtypes=floating_and_complex_types(),
           test_inplace_grad=False,
           supports_tensor_out=False,
           sample_inputs_func=sample_inputs_svd,
           decorators=[skipCUDAIfNoMagma, skipCPUIfNoLapack],
           skips=(
               # gradgrad checks are slow
               SkipInfo('TestGradients', 'test_fn_gradgrad', active_if=(not TEST_WITH_SLOW)),
               # cuda gradchecks are very slow
               # see discussion https://github.com/pytorch/pytorch/pull/47761#issuecomment-747316775
               SkipInfo('TestGradients', 'test_fn_gradgrad', device_type='cuda'))),
    OpInfo('linalg.svd',
           op=torch.linalg.svd,
           aten_name='linalg_svd',
           dtypes=floating_and_complex_types(),
           test_inplace_grad=False,
           supports_tensor_out=False,
           sample_inputs_func=sample_inputs_linalg_svd,
           decorators=[skipCUDAIfNoMagma, skipCPUIfNoLapack],
           skips=(
               # gradgrad checks are slow
               SkipInfo('TestGradients', 'test_fn_gradgrad', active_if=(not TEST_WITH_SLOW)),
               # cuda gradchecks are very slow
               # see discussion https://github.com/pytorch/pytorch/pull/47761#issuecomment-747316775
               SkipInfo('TestGradients', 'test_fn_gradgrad', device_type='cuda'))),
    OpInfo('pinverse',
           op=torch.pinverse,
           dtypes=floating_and_complex_types(),
           test_inplace_grad=False,
           supports_tensor_out=False,
           sample_inputs_func=sample_inputs_pinverse,
           decorators=[skipCUDAIfNoMagma, skipCPUIfNoLapack]),
    OpInfo('gather',
           dtypes=all_types_and_complex_and(torch.bool, torch.float16),
           dtypesIfCUDA=all_types_and_complex_and(torch.bool, torch.float16, torch.bfloat16),
           test_inplace_grad=False,
           sample_inputs_func=sample_inputs_gather),
    OpInfo('index_select',
           dtypes=all_types_and_complex_and(torch.bool, torch.float16, torch.bfloat16),
           test_inplace_grad=False,
           skips=(
               # https://github.com/pytorch/pytorch/issues/49707
               SkipInfo('TestCommon', 'test_variant_consistency_eager',
                        dtypes=[torch.float16, torch.bfloat16]),
               SkipInfo('TestCommon', 'test_variant_consistency_jit', dtypes=[torch.float16, torch.bfloat16]),
           ),
           sample_inputs_func=sample_inputs_index_select),
    OpInfo('stack',
           # gradcheck expects the input arguments as a flat list
           op=lambda *args, idx: torch.stack([*args], idx),
           dtypes=all_types_and_complex_and(torch.bool, torch.float16, torch.bfloat16),
           test_inplace_grad=False,
           supports_tensor_out=False,
           skips=(
               SkipInfo('TestCommon', 'test_variant_consistency_jit',
                        dtypes=all_types_and_complex_and(torch.bool, torch.float16, torch.bfloat16)),
           ),
           sample_inputs_func=sample_inputs_stack),
    OpInfo('hstack',
           # gradcheck expects the input arguments as a flat list
           op=lambda *args: torch.hstack([*args]),
           dtypes=all_types_and_complex_and(torch.bool, torch.float16, torch.bfloat16),
           test_inplace_grad=False,
           supports_tensor_out=False,
           skips=(
               SkipInfo('TestCommon', 'test_variant_consistency_jit',
                        dtypes=all_types_and_complex_and(torch.bool, torch.float16, torch.bfloat16)),
           ),
           sample_inputs_func=sample_inputs_hstack_dstack_vstack),
    OpInfo('vstack',
           # gradcheck expects the input arguments as a flat list
           op=lambda *args: torch.vstack([*args]),
           dtypes=all_types_and_complex_and(torch.bool, torch.float16, torch.bfloat16),
           test_inplace_grad=False,
           supports_tensor_out=False,
           skips=(
               SkipInfo('TestCommon', 'test_variant_consistency_jit',
                        dtypes=all_types_and_complex_and(torch.bool, torch.float16, torch.bfloat16)),
           ),
           sample_inputs_func=sample_inputs_hstack_dstack_vstack),
    OpInfo('dstack',
           # gradcheck expects the input arguments as a flat list
           op=lambda *args: torch.dstack([*args]),
           dtypes=all_types_and_complex_and(torch.bool, torch.float16, torch.bfloat16),
           test_inplace_grad=False,
           supports_tensor_out=False,
           skips=(
               SkipInfo('TestCommon', 'test_variant_consistency_jit',
                        dtypes=all_types_and_complex_and(torch.bool, torch.float16, torch.bfloat16)),
           ),
           sample_inputs_func=sample_inputs_hstack_dstack_vstack),
    OpInfo('movedim',
           dtypes=all_types_and_complex_and(torch.bool, torch.float16, torch.bfloat16),
           test_inplace_grad=False,
           supports_tensor_out=False,
           sample_inputs_func=sample_movedim_moveaxis),
    OpInfo('moveaxis',
           dtypes=all_types_and_complex_and(torch.bool, torch.float16, torch.bfloat16),
           test_inplace_grad=False,
           supports_tensor_out=False,
           sample_inputs_func=sample_movedim_moveaxis),
]

if TEST_SCIPY:
    def reference_sigmoid(x):
        # 'scipy.special.expit' not supported for the input types
        if x.dtype in [np.complex64, np.complex128]:
            return (1 / (1 + np.exp(-x)))
        return scipy.special.expit(x)

    op_db_scipy_reference: List[OpInfo] = [
        UnaryUfuncInfo('sigmoid',
                       ref=reference_sigmoid,
                       decorators=(precisionOverride({torch.float16: 1e-2,
                                                      torch.bfloat16: 1e-2}),),
                       skips=(
                           SkipInfo('TestUnaryUfuncs', 'test_reference_numerics',
                                    device_type='cpu', dtypes=[torch.cfloat, torch.cdouble]),
                           # RuntimeError: sigmoid does not support automatic differentiation for outputs with complex dtype.
                           SkipInfo('TestCommon', 'test_variant_consistency_jit',
                                    dtypes=[torch.complex64, torch.complex128]),
                           SkipInfo('TestCommon', 'test_variant_consistency_eager',
                                    dtypes=[torch.complex64, torch.complex128]),),
                       dtypes=all_types_and_complex_and(torch.bool, torch.bfloat16),
                       dtypesIfCPU=all_types_and_complex_and(torch.bool, torch.bfloat16),
                       dtypesIfCUDA=all_types_and(torch.bool, torch.half, torch.bfloat16),
                       safe_casts_outputs=True,
                       assert_autodiffed=True,
                       test_complex_grad=False),  # Reference: https://github.com/pytorch/pytorch/issues/48552
        UnaryUfuncInfo('digamma',
                       ref=scipy.special.digamma,
                       decorators=(precisionOverride({torch.float16: 5e-1}),),
                       dtypes=all_types_and(torch.bool),
                       dtypesIfCPU=all_types_and(torch.bool),
                       dtypesIfCUDA=all_types_and(torch.bool, torch.half),
                       skips=(
                           # In some cases, output is NaN (for input close to
                           # negative integers) especially due to reduced precision
                           # in float16 and NaN's can't be tested for equality.
                           SkipInfo('TestCommon', 'test_variant_consistency_jit',
                                    device_type='cuda', dtypes=[torch.float16]),),
                       safe_casts_outputs=True),
        UnaryUfuncInfo('erf',
                       ref=scipy.special.erf,
                       decorators=(precisionOverride({torch.float16: 1e-2,
                                                      torch.bfloat16: 1e-2}),),
                       dtypes=all_types_and(torch.bool),
                       dtypesIfCPU=all_types_and(torch.bool, torch.bfloat16),
                       dtypesIfCUDA=all_types_and(torch.bool, torch.half, torch.bfloat16),
                       skips=(
                           # RuntimeError: "pow" not implemented for 'BFloat16'
                           SkipInfo('TestCommon', 'test_variant_consistency_jit',
                                    dtypes=[torch.bfloat16]),),
                       assert_autodiffed=True,
                       safe_casts_outputs=True),
        UnaryUfuncInfo('erfc',
                       ref=scipy.special.erfc,
                       decorators=(precisionOverride({torch.float16: 1e-2,
                                                      torch.bfloat16: 1e-2}),),
                       dtypes=all_types_and(torch.bool),
                       dtypesIfCPU=all_types_and(torch.bool, torch.bfloat16),
                       dtypesIfCUDA=all_types_and(torch.bool, torch.half),
                       skips=(
                           # RuntimeError: "pow" not implemented for 'BFloat16'
                           SkipInfo('TestCommon', 'test_variant_consistency_jit',
                                    dtypes=[torch.bfloat16]),),
                       assert_autodiffed=True,
                       safe_casts_outputs=True),
        UnaryUfuncInfo('erfinv',
                       ref=scipy.special.erfinv,
                       decorators=(precisionOverride({torch.float16: 1e-2,
                                                      torch.bfloat16: 1e-2,
                                                      torch.float32: 1e-4}),),
                       dtypes=all_types_and(torch.bool),
                       dtypesIfCPU=all_types_and(torch.bool, torch.bfloat16),
                       dtypesIfCUDA=all_types_and(torch.bool, torch.half),
                       safe_casts_outputs=True,
                       domain=(-1, 1),
                       skips=(
                           # Reference: https://github.com/pytorch/pytorch/pull/49155#issuecomment-742664611
                           SkipInfo('TestUnaryUfuncs', 'test_reference_numerics',
                                    active_if=LooseVersion(scipy.__version__) < "1.4.0"),
                           # RuntimeError: "pow" not implemented for 'BFloat16'
                           SkipInfo('TestCommon', 'test_variant_consistency_jit',
                                    dtypes=[torch.bfloat16]),
                       )
                       ),
        OpInfo('xlogy',
               dtypes=all_types_and(torch.bool),
               dtypesIfCPU=all_types_and(torch.bool, torch.half, torch.bfloat16),
               dtypesIfCUDA=all_types_and(torch.bool, torch.half, torch.bfloat16),
               test_inplace_grad=True,
               supports_tensor_out=True,
               safe_casts_outputs=True,
               sample_inputs_func=sample_inputs_xlogy),
    ]
    op_db = op_db + op_db_scipy_reference

# Common operator groupings
unary_ufuncs = [op for op in op_db if isinstance(op, UnaryUfuncInfo)]
spectral_funcs = [op for op in op_db if isinstance(op, SpectralFuncInfo)]
sparse_unary_ufuncs = [op for op in op_db if isinstance(op, UnaryUfuncInfo) and op.supports_sparse is True]

def index_variable(shape, max_indices, device=torch.device('cpu')):
    if not isinstance(shape, tuple):
        shape = (shape,)
    index = torch.rand(*shape, device=device).mul_(max_indices).floor_().long()
    return index


def index_perm_variable(shape, max_indices):
    if not isinstance(shape, tuple):
        shape = (shape,)

    index = torch.randperm(max_indices).narrow(0, 0, reduce(mul, shape)).view(shape)
    return index


def gather_variable(shape, index_dim, max_indices, duplicate=False, device=torch.device('cpu')):
    assert len(shape) == 2
    assert index_dim < 2
    batch_dim = 1 - index_dim
    index = torch.zeros(*shape, dtype=torch.long, device=device)
    for i in range(shape[index_dim]):
        index.select(index_dim, i).copy_(
            torch.randperm(max_indices, device=device)[:shape[batch_dim]])
    if duplicate:
        index.select(batch_dim, 0).copy_(index.select(batch_dim, 1))
    return index


def bernoulli_scalar():
    return torch.tensor(0, dtype=torch.bool).bernoulli_()


def mask_not_all_zeros(shape):
    assert len(shape) > 0
    while True:
        result = torch.randn(shape).gt(0)
        if result.sum() > 0:
            return result


def uniform_scalar(offset=0, requires_grad=False):
    v = torch.rand(()) + offset
    v.requires_grad = requires_grad
    return v


def normal_scalar_clamp(amin, amax, requires_grad=False):
    v = torch.randn(()).clamp(amin, amax)
    v.requires_grad = requires_grad
    return v


def prod_zeros(dim_size, dim_select):
    assert len(dim_select) == 2
    result = torch.randn(dim_size, dim_size, dim_size)
    result.narrow(dim_select[0], 0, 1).narrow(dim_select[1], 1, 1).zero_()
    result.narrow(dim_select[0], 2, 1).narrow(dim_select[1], 3, 1).zero_()
    result.narrow(dim_select[0], 4, 1).narrow(dim_select[1], 3, 1).zero_()
    return result


non_differentiable = collections.namedtuple('non_differentiable', ['tensor'])


class dont_convert(tuple):
    pass


class NoArgsClass(object):
    def __iter__(self):
        return self

    def __next__(self):
        raise StopIteration()
    next = __next__  # Python 2 compatibility

    def __len__(self):
        return 0

NO_ARGS = NoArgsClass()

def ident(x):
    return x

# (
#   method name,
#   input size/constructing fn,
#   args (tuple represents shape of a tensor arg),
#   test variant name (will be used at test name suffix),    // optional
#   (should_check_autodiff[bool], nonfusible_nodes, fusible_nodes) for autodiff, // optional
#   indices for possible dim arg,                            // optional
#   fn mapping output to part that should be gradcheck'ed,   // optional
#   kwargs                                                   // optional
# )
# Note: some functions have separate schema for (Tensor other) and (Scalar other),
#       and it's possible that we only support AD for Scalar version but not Tensor
#       version, and vice versa.
#       When writing tests, only scalar(float/int) input triggers the Scalar schema.
#       uniform_scalar produces a scalar **Tensor** which won't match Scalar input.
def method_tests():
    set_rng_seed(0)
    return [
        ('add', (S, S, S), ((S, S, S),), '', (True,)),
        ('add', (S, S, S), ((S, S),), 'broadcast_rhs', (True,)),
        ('add', (S, S), ((S, S, S),), 'broadcast_lhs', (True,)),
        ('add', (S, 1, S), ((M, S),), 'broadcast_all', (True,)),
        ('add', (), ((),), 'scalar', (True,)),
        ('add', (S, S, S), ((),), 'scalar_broadcast_rhs', (True,)),
        ('add', (), ((S, S, S),), 'scalar_broadcast_lhs', (True,)),
        ('add', (S, S, S), (3.14,), 'constant', (True,)),
        ('add', (), (3.14,), 'scalar_constant', (True,)),
        ('add', (S, S, S), (3.14j,), 'complex_scalar_constant', (True,)),
        ('__radd__', (S, S, S), (3.14,), 'constant', (True, 'aten::add')),
        ('__radd__', (), (3.14,), 'scalar_constant', (True, 'aten::add')),
        ('sub', (S, S, S), ((S, S, S),), '', (True,)),
        ('sub', (S, S, S), ((S, S),), 'broadcast_rhs', (True,)),
        ('sub', (S, S), ((S, S, S),), 'broadcast_lhs', (True,)),
        ('sub', (S, 1, S), ((M, S),), 'broadcast_all', (True,)),
        ('sub', (S, S, S), ((),), 'scalar_broadcast_rhs', (True,)),
        ('sub', (), ((S, S, S),), 'scalar_broadcast_lhs', (True,)),
        ('sub', (S, S, S), (3.14,), 'constant', (True,)),
        ('sub', (), (3.14,), 'scalar_constant', (True,)),
        ('sub', (S, S, S), (3.14j,), 'complex_scalar_constant', (True,)),
        ('__rsub__', (S, S, S), (3.14,), 'constant', (True, 'aten::rsub')),
        ('__rsub__', (), (3.14,), 'scalar_constant', (True, 'aten::rsub')),
        ('mul', (S, S, S), ((S, S, S),), '', (True,)),
        ('mul', (), ((),), 'scalar', (True,)),
        ('mul', (S, S, S), ((S, S),), 'broadcast_rhs', (True,)),
        ('mul', (S, S), ((S, S, S),), 'broadcast_lhs', (True,)),
        ('mul', (S, 1, S), ((M, S),), 'broadcast_all', (True,)),
        ('mul', (S, S, S), ((),), 'scalar_broadcast_rhs', (True,)),
        ('mul', (), ((S, S, S),), 'scalar_broadcast_lhs', (True,)),
        ('mul', (S, S, S), (3.14,), 'constant', (True,)),
        ('mul', (), (3.14,), 'scalar_constant', (True,)),
        # TODO(@anjali411): enable these tests
        # ('mul', (S, S, S), (3.14j,), 'imaginary_constant', (True,)),
        # ('mul', (), (3.14j,), 'imaginary_scalar_constant', (True,)),
        ('__rmul__', (S, S, S), (3.14,), 'constant', (True, 'aten::mul')),
        ('__rmul__', (), (3.14,), 'scalar_constant', (True, 'aten::mul')),
        ('div', (S, S, S), (torch.rand(S, S, S) + 0.1,), '', (True,)),
        ('div', (S, S, S), (torch.rand(S, S) + 0.1,), 'broadcast_rhs', (True,)),
        ('div', (S, S), (torch.rand(S, S, S) + 0.1,), 'broadcast_lhs', (True,)),
        ('div', (S, 1, S), (torch.rand(M, S) + 0.1,), 'broadcast_all', (True,)),
        ('div', (), (uniform_scalar(0.1),), 'scalar', (True,)),
        ('div', (S, S, S), (uniform_scalar(0.1),), 'scalar_broadcast_rhs', (True,)),
        ('div', (), (uniform_scalar(0.1),), 'scalar_broadcast_lhs', (True,)),
        ('div', torch.rand(S, S, S) + 1e-1, (3.14,), 'constant', (True,)),
        ('div', uniform_scalar(1e-1, requires_grad=True), (3.14,), 'scalar_constant', (True,)),
        ('true_divide', (S, S, S), (torch.rand(S, S, S) + 0.1,), '', (True,)),
        ('true_divide', (S, S, S), (torch.rand(S, S) + 0.1,), 'broadcast_rhs', (True,)),
        ('true_divide', (S, S), (torch.rand(S, S, S) + 0.1,), 'broadcast_lhs', (True,)),
        ('true_divide', (S, 1, S), (torch.rand(M, S) + 0.1,), 'broadcast_all', (True,)),
        ('true_divide', (), (uniform_scalar(0.1),), 'scalar', (True,)),
        ('true_divide', (S, S, S), (uniform_scalar(0.1),), 'scalar_broadcast_rhs', (True,)),
        ('true_divide', (), (uniform_scalar(0.1),), 'scalar_broadcast_lhs', (True,)),
        ('true_divide', torch.rand(S, S, S) + 1e-1, (3.14,), 'constant', (True,)),
        ('true_divide', uniform_scalar(1e-1, requires_grad=True), (3.14,), 'scalar_constant', (True,)),
        ('__rdiv__', torch.rand(S, S, S) + 1e-1, (3.14,), 'constant',
            (True, [], ['aten::mul', 'aten::reciprocal'])),
        ('__rdiv__', uniform_scalar(1e-1, requires_grad=True), (3.14,), 'scalar_constant',
            (True, [], ['aten::mul', 'aten::reciprocal'])),
        ('__rdiv__', torch.rand(S, S, S, dtype=torch.cdouble) + 1e-1, (3.14j,), 'complex_constant',
            (True, [], ['aten::mul', 'aten::reciprocal'])),
        ('__rdiv__', uniform_scalar(1e-1 * (1 + 1j), requires_grad=True), (3.14j,), 'complex_scalar_constant',
            (True, [], ['aten::mul', 'aten::reciprocal'])),
        ('div', (S, S, S), (torch.rand(S, S, S, dtype=torch.cdouble) + 0.1,), 'complex', (True,)),
        ('div', (S, S, S), (torch.rand(S, S, dtype=torch.cdouble) + 0.1,), 'complex_broadcast_rhs', (True,)),
        ('div', (S, S), (torch.rand(S, S, S, dtype=torch.cdouble) + 0.1,), 'complex_broadcast_lhs', (True,)),
        ('div', (S, 1, S), (torch.rand(M, S, dtype=torch.cdouble) + 0.1,), 'complex_broadcast_all', (True,)),
        ('div', (), (uniform_scalar(0.1j),), 'complex_scalar', (True,)),
        ('div', (S, S, S), (uniform_scalar(0.1j),), 'complex_scalar_broadcast_rhs', (True,)),
        ('div', (), (uniform_scalar(0.1j),), 'complex_scalar_broadcast_lhs', (True,)),
        ('div', torch.rand(S, S, S, dtype=torch.cdouble) + 1e-1, (3.14j,), 'complex_constant', (True,)),
        ('div', uniform_scalar(1e-1j, requires_grad=True), (3.14j,), 'complex_scalar_constant', (True,)),
        ('pow', torch.rand(S, S, S) + 1e-3, (torch.rand(S, S, S) + 0.1,), '', (True,)),
        ('pow', torch.rand(S, S, S) + 1e-3, (torch.rand(1,) + 0.1,), 'broadcast_rhs', (True,)),
        ('pow', torch.rand(1,) + 1e-3, (torch.rand(S, S, S) + 0.1,), 'broadcast_lhs', (True,)),
        ('pow', torch.rand(S, 1, S) + 1e-3, (torch.rand(1, S, 1) + 0.1,), 'broadcast_all', (True,)),
        ('pow', uniform_scalar(1e-3, requires_grad=True), (uniform_scalar(0.1),), 'scalar', (True,)),
        ('pow', torch.rand(S, S, S) + 1e-3, (uniform_scalar(0.1),), 'scalar_broadcast_rhs', (True,)),
        ('pow', uniform_scalar(1e-3, requires_grad=True), (torch.rand(S, S, S) + 0.1,), 'scalar_broadcast_lhs', (True,)),
        ('pow', torch.rand(S, S, S) + 1e-3, (3.14,), 'constant', (True,)),
        ('pow', torch.rand(S, S, S, dtype=torch.cdouble) + 1e-3 * (1 + 1j), (3.14,), 'complex_constant', (True,)),
        ('__rpow__', torch.rand(S, S, S) + 1e-3, (3.14,), 'constant', (True, 'aten::pow')),
        ('pow', uniform_scalar(1e-3, requires_grad=True), (3.14,), 'scalar_constant', (True,)),
        ('pow', uniform_scalar(1e-3 * (1 + 1j), requires_grad=True), (3.14,), 'complex_scalar_constant', (True,)),
        ('pow', uniform_scalar(1e-3 * (1 + 1j), requires_grad=True), (3.14j,), 'complex_imaginary_exponent', (True,)),
        ('__rpow__', uniform_scalar(1e-3, requires_grad=True), (3.14,), 'scalar_constant', (True, 'aten::pow')),
        ('float_power', torch.rand(S, S, S) + 1e-3, (torch.rand(S, S, S) + 0.1,), ''),
        ('float_power', torch.rand(S, S, S) + 1e-3, (torch.rand(1,) + 0.1,), 'broadcast_rhs'),
        ('float_power', torch.rand(1,) + 1e-3, (torch.rand(S, S, S) + 0.1,), 'broadcast_lhs'),
        ('float_power', torch.rand(S, 1, S) + 1e-3, (torch.rand(1, S, 1) + 0.1,), 'broadcast_all'),
        ('float_power', uniform_scalar(1e-3, requires_grad=True), (uniform_scalar(0.1),), 'scalar'),
        ('float_power', torch.rand(S, S, S) + 1e-3, (uniform_scalar(0.1),), 'scalar_broadcast_rhs'),
        ('float_power', uniform_scalar(1e-3, requires_grad=True), (torch.rand(S, S, S) + 0.1,), 'scalar_broadcast_lhs'),
        ('float_power', torch.rand(S, S, S) + 1e-3, (3.14,), 'constant'),
        ('transpose', (1, 2, 3), (1, 2), 'dim', (False,), [0, 1]),
        ('transpose', (), (0, 0), 'scalar', (False,)),
        ('transpose', (1,), (0, 0), '1d', (False,)),
        ('transpose', (L, L), (0, 1), '2d', (False,)),
        ('transpose', (S, S, S), (2, 0), '3d', (False,)),
        ('swapdims', (1, 2, 3), (1, 2), 'dim', (False,), [0, 1]),
        ('swapdims', (), (0, 0), 'scalar', (False,)),
        ('swapdims', (1,), (0, 0), '1d', (False,)),
        ('swapdims', (L, L), (0, 1), '2d', (False,)),
        ('swapdims', (S, S, S), (2, 0), '3d', (False,)),
        ('swapaxes', (1, 2, 3), (1, 2), 'dim', (False,), [0, 1]),
        ('swapaxes', (), (0, 0), 'scalar', (False,)),
        ('swapaxes', (1,), (0, 0), '1d', (False,)),
        ('swapaxes', (L, L), (0, 1), '2d', (False,)),
        ('swapaxes', (S, S, S), (2, 0), '3d', (False,)),
        ('t', (1, 2), NO_ARGS, '', (False,)),
        ('view', (S, S, S), (S * S, S), '', (False,)),
        ('view', (torch.Size([S * S, S]),), (S, S, S), 'size', (False,)),
        ('view', (S,), (S,), '1d', (False,)),
        ('view', (), (dont_convert(()),), 'scalar_to_scalar', (False,)),
        ('view', (), (1,), 'scalar_to_1d', (False,)),
        ('ravel', (S, S, S), NO_ARGS, '', (False,)),
        ('reshape', (S, S, S), (S * S, S), '', (False,)),
        ('reshape', (torch.Size([S * S, S]),), (S, S, S), 'size', (False,)),
        ('reshape', (S,), (S,), '1d', (False,)),
        ('reshape', (), (dont_convert(()),), 'scalar_to_scalar', (False,)),
        ('reshape', (), (1,), 'scalar_to_1d', (False,)),
        ('reshape_as', (S, S, S), (non_differentiable(torch.rand(S * S, S)),)),
        ('reshape_as', (), (non_differentiable(torch.tensor(42.)),), 'scalar'),
        ('reshape_as', (), (non_differentiable(torch.rand(1, 1)),), 'scalar_to_dims'),
        ('roll', (S, S, S), (0, 0), 'd0'),
        ('roll', (S, S, S), (1, 2), 'd12'),
        ('roll', (S, S, S), (0, 2,), 'd02'),
        ('roll', (S, S, S), (2, 0,), 'd20'),
        ('roll', (S, S, S), (-1, 0), 'neg_shift'),
        ('roll', (S, S, S), (10000, 1), 'loop_shift'),
        ('roll', (S, S, S), (2,), 'flattened'),
        ('roll', (S, S, S), ([1, 2, -1], [0, 1, 2]), 'three_dims'),
        ('rot90', (S, S, S), (1, [0, 1],), 'k1_d01'),
        ('rot90', (S, S, S), (1, [1, 2],), 'k1_d12'),
        ('rot90', (S, S, S), (1, [1, -1],), 'k1_neg_d'),
        ('rot90', (S, S, S), (), 'default'),
        ('view_as', (S, S, S), (non_differentiable(torch.rand(S * S, S)),)),
        ('view_as', (), (non_differentiable(torch.tensor(5.5)),), 'scalar'),
        ('view_as', (), (non_differentiable(torch.rand(1, 1)),), 'scalar_to_dims'),
        ('expand', (S, 1, 1), (S, S, S), '', (False,)),
        ('expand', (torch.Size([S, 1, S]),), (S, S, S), 'size', (False,)),
        ('expand', (S, 1), (S, S, S), 'new_dim', (False,)),
        ('expand', (1,), (S, S, S), '1_element', (False,)),
        ('expand', (1, S), (1, 1, S), 'new_dim_front_old_front_1', (False,)),
        ('expand', (), (dont_convert(()),), 'scalar_to_scalar'),
        ('expand', (), (1, 3, 2), 'scalar_to_dims', (False,)),
        ('expand_as', (S, 1, 1), (torch.rand(S, S, S),), '', (False,)),
        ('logit', torch.randn(S, S, S).clamp(0.1, 0.9).requires_grad_(True), NO_ARGS, ''),
        ('logit', torch.randn(S, S, S).clamp(0.1, 0.9).requires_grad_(True), (0.2,), 'eps'),
        ('logit', uniform_scalar().clamp(0.1, 0.9).requires_grad_(True), NO_ARGS, 'scalar'),
        ('logit', uniform_scalar().clamp(0.1, 0.9).requires_grad_(True), (0.2,), 'scalar_eps'),
        ('conj', (S, S, S), NO_ARGS),
        ('copysign', (S, S, S), ((S, S, S),), '', (False,)),
        ('copysign', (S, S, S), ((S, S),), 'broadcast_rhs', (False,)),
        ('copysign', (S, S), ((S, S, S),), 'broadcast_lhs', (False,)),
        ('copysign', (S, 1, S), ((M, S),), 'broadcast_all', (False,)),
        ('copysign', (S, S), (3.14,), 'scalar', (False,)),
        ('copysign', (S, S), (0.0,), 'scalar_pos_zero', (False,)),
        # TorchScript does not recognize -0.0: Issue #46848
        # https://github.com/pytorch/pytorch/issues/46848
        # ('copysign', (S, S), (-0.0,), 'scalar_neg_zero', (False,)),
        ('real', (S, S, S), NO_ARGS, 'complex'),
        ('imag', (S, S, S), NO_ARGS, 'complex'),
        ('view_as_real', (S, S, S), NO_ARGS, 'complex'),
        ('view_as_complex', (S, S, 2), NO_ARGS),
        ('complex', (S, S, S), ((S, S, S),), ''),
        ('abs', (S, S, S), NO_ARGS, '', (True,)),
        ('abs', (), NO_ARGS, 'scalar', (True,)),
        ('clamp', (S, S, S), (0, 1), '', (True,)),
        ('clamp', (S, S, S), (None, 0.5), 'min', (True,)),
        ('clamp', (S, S, S), (0.5, None), 'max', (True,)),
        ('clamp', (), (0, 1), 'scalar', (True,)),
        ('clamp', (), (None, 0.5), 'min_scalar', (True,)),
        ('clamp', (), (0.5, None), 'max_scalar', (True,)),
        ('clamp', (S, S), (), 'max_scalar_kwarg', (True,), (), (), ident, {'max': 1}),
        ('atan2', (S, S, S), ((S, S, S),)),
        ('atan2', (), ((),), 'scalar'),
        ('atan2', (S, S, S), ((S,),), 'broadcast_rhs'),
        ('atan2', (S,), ((S, S, S),), 'broadcast_lhs'),
        ('atan2', (S, 1, S), ((S, S),), 'broadcast_all'),
        ('round', (S, S, S), NO_ARGS, '', (True,)),
        ('round', (), NO_ARGS, 'scalar', (True,)),
        ('sign', (S, S, S), NO_ARGS),
        ('sign', (), NO_ARGS, 'scalar'),
        ('sgn', (S, S, S), NO_ARGS),
        ('sgn', (), NO_ARGS, 'scalar'),
        ('trunc', (S, S, S), NO_ARGS, '', (True,)),
        ('trunc', (), NO_ARGS, 'scalar', (True,)),
        ('floor', (S, S, S), NO_ARGS, '', (True,)),
        ('floor', (), NO_ARGS, 'scalar', (True,)),
        ('ceil', (S, S, S), NO_ARGS, '', (True,)),
        ('ceil', (), NO_ARGS, 'scalar', (True,)),
        ('rad2deg', (S, S, S), NO_ARGS),
        ('deg2rad', (S, S, S), NO_ARGS),
        # Removing the 'rsqrt' entries leads to failure in
        # test_index_fill_variable_dim_*
        # TODO: Remove when fixed.
        # Reference: https://github.com/pytorch/pytorch/issues/48230
        ('rsqrt', torch.rand(S, S, S) + 1e-2, NO_ARGS, '', (True,)),
        ('rsqrt', uniform_scalar(1e-2, requires_grad=True), NO_ARGS, 'scalar', (True,)),
        ('rsqrt', torch.rand(S, S, S, dtype=torch.cfloat) + 1e-2, NO_ARGS, 'complex', (True,)),
        ('rsqrt', uniform_scalar(1e-2 * (1 + 1j), requires_grad=True), NO_ARGS, 'complex_scalar', (True,)),
        ('frac', (S, S, S), NO_ARGS, '', (True,)),
        ('frac', (), NO_ARGS, 'scalar', (True,)),
        ('fmod', (S, S, S), (1.5,), '', (True,)),
        ('fmod', (), (1.5,), 'scalar', (True,)),
        ('fmod', (S, S, S), (non_differentiable(torch.rand(S, S, S) + 1.5),), 'tensor'),
        ('fmod', (S,), (non_differentiable(torch.rand(S, S, S) + 1.5),), 'tensor_broadcast_lhs'),
        ('fmod', (S, S, S), (non_differentiable(torch.rand(S) + 1.5),), 'tensor_broadcast_rhs'),
        ('fmod', (S, 1, S), (non_differentiable(torch.rand(S, S) + 1.5),), 'tensor_broadcast_all'),
        ('fmod', (), (non_differentiable(uniform_scalar(1.5)),), 'scalar_tensor'),
        ('fmod', (), (non_differentiable(torch.rand(S, S, S) + 1.5),), 'scalar_tensor_broadcast_lhs'),
        ('fmod', (S, S, S), (non_differentiable(uniform_scalar(1.5)),), 'scalar_tensor_broadcast_rhs'),
        ('hypot', (S, S), ((S, S),)),
        ('remainder', (S, S, S), (1.5,), '', (True,)),
        ('remainder', (), (1.5,), 'scalar', (True,)),
        ('remainder', (S, S, S), (non_differentiable(torch.rand(S, S, S) + 1.5),), 'tensor'),
        ('remainder', (S,), (non_differentiable(torch.rand(S, S, S) + 1.5),), 'tensor_broadcast_lhs'),
        ('remainder', (S, 1, S), (non_differentiable(torch.rand(S, S) + 1.5),), 'tensor_broadcast_all'),
        ('remainder', (), (non_differentiable(uniform_scalar(1.5)),), 'scalar_tensor'),
        ('remainder', (), (non_differentiable(torch.rand(S, S, S) + 1.5),), 'scalar_tensor_broadcast_lhs'),
        ('lerp', (S, S, S), ((S, S, S), 0.4), 'scalar_no_broadcast', (True,)),
        ('lerp', (S, S, S), ((S,), 0.4), 'broadcast_rhs', (True,)),
        ('lerp', (S,), ((S, S, S), 0.4), 'broadcast_lhs', (True,)),
        ('lerp', (S, 1, S), ((S, S), 0.4), 'broadcast_all', (True,)),
        ('lerp', (), ((), 0.4), 'scalar', (True,)),
        ('lerp', (S, S, S), ((), 0.4), 'scalar_broadcast_rhs', (True,)),
        ('lerp', (), ((S, S, S), 0.4), 'scalar_broadcast_lhs', (True,)),
        ('max', (S, S, S), NO_ARGS),
        ('max', (S, S, S), (1,), 'dim', (), [0]),
        ('max', (S, S, S), (1, True,), 'keepdim_dim', (), [0]),
        ('max', (), NO_ARGS, 'scalar'),
        ('max', (), (0,), 'scalar_dim', (), [0]),
        ('max', (), (0, True,), 'scalar_keepdim_dim', (), [0]),
        ('max', (S, S, S), ((S, S, S),), 'elementwise', (True,)),
        ('max', (S, S, S), ((S,),), 'elementwise_broadcast_rhs', (True,)),
        ('max', (S,), ((S, S, S),), 'elementwise_broadcast_lhs', (True,)),
        ('max', (S, 1, S), ((S, S),), 'elementwise_broadcast_all', (True,)),
        ('max', (), ((),), 'scalar_elementwise', (True,)),
        ('max', (S, S, S), ((),), 'scalar_elementwise_broadcast_rhs', (True,)),
        ('max', (), ((S, S, S),), 'scalar_elementwise_broadcast_lhs', (True,)),
        ('min', (S, S, S), NO_ARGS, ),
        ('min', (S, S, S), (1,), 'dim', (), [0]),
        ('min', (S, S, S), (1, True,), 'keepdim_dim', (), [0]),
        ('min', (), NO_ARGS, 'scalar'),
        ('min', (), (0,), 'scalar_dim', (), [0]),
        ('min', (), (0, True,), 'scalar_keepdim_dim', (), [0]),
        ('min', (S, S, S), ((S, S, S),), 'elementwise', (True,)),
        ('min', (S, S, S), ((S,),), 'elementwise_broadcast_rhs', (True,)),
        ('min', (S,), ((S, S, S),), 'elementwise_broadcast_lhs', (True,)),
        ('min', (S, 1, S), ((S, S),), 'elementwise_broadcast_all', (True,)),
        ('min', (), ((),), 'scalar_elementwise', (True,)),
        ('min', (S, S, S), ((),), 'scalar_elementwise_broadcast_rhs', (True,)),
        ('min', (), ((S, S, S),), 'scalar_elementwise_broadcast_lhs', (True,)),
        ('amax', (S, S, S), NO_ARGS),
        ('amax', (S, S, S), (1,), 'dim'),
        ('amax', (S, S, S), ([1, 2],), 'multiple_dim'),
        ('amax', (S, S, S), (1, True,), 'keepdim_dim'),
        ('amax', (), NO_ARGS, 'scalar'),
        ('amax', (), (0,), 'scalar_dim'),
        ('amax', (), (0, True,), 'scalar_keepdim_dim'),
        ('amin', (S, S, S), NO_ARGS, ),
        ('amin', (S, S, S), (1,), 'dim',),
        ('amin', (S, S, S), ([1, 2],), 'multiple_dim'),
        ('amin', (S, S, S), (1, True,), 'keepdim_dim'),
        ('amin', (), NO_ARGS, 'scalar'),
        ('amin', (), (0,), 'scalar_dim'),
        ('amin', (), (0, True,), 'scalar_keepdim_dim'),
        ('mean', (S, S, S), NO_ARGS, '', (True,)),
        ('mean', (S, S, S), (1,), 'dim', (True,), [0]),
        ('mean', (S, S, S), (1, True,), 'keepdim_dim', (True,), [0]),
        ('mean', (), NO_ARGS, 'scalar', (True,)),
        ('mean', (), (0,), 'scalar_dim', (True,), [0]),
        ('mean', (), (0, True,), 'scalar_keepdim_dim', (True,), [0]),
        ('mean', (S, S, S), (), 'dtype', (True,), (), (), ident, {'dtype': torch.float64}),
        ('kthvalue', (S, S, S), (2,)),
        ('kthvalue', (S, S, S), (2, 1,), 'dim', (), [1]),
        ('kthvalue', (S, S, S), (2, 1,), 'dim_alert_nondeterministic', (), [1],
            [expectedAlertNondeterministic('kthvalue CUDA', 'cuda')]),
        ('kthvalue', (S, S, S), (2, 1, True,), 'keepdim_dim', (), [1]),
        ('kthvalue', (S,), (2, 0,), 'dim_1d', (), [1]),
        ('kthvalue', (S,), (2, 0, True,), 'keepdim_dim_1d', (), [1]),
        ('kthvalue', (), (1,), 'scalar', (), ()),
        ('kthvalue', (), (1, 0,), 'scalar_dim', (), [1]),
        ('kthvalue', (), (1, 0, True), 'scalar_keepdim_dim', (), [1]),
        ('quantile', (S, S, S), (0.5,)),
        ('quantile', (S, S, S), (0.5, 0), 'dim', (), [1]),
        ('quantile', (S, S, S), (0.5, None, True), 'keepdim'),
        ('quantile', (S, S, S), (0.5, 0, True), 'keepdim_dim', (), [1]),
        ('quantile', (), (0.5,), 'scalar'),
        ('nanquantile', (S, S, S), (0.5,)),
        ('nanquantile', (S, S, S), (0.5, 0), 'dim', (), [1]),
        ('nanquantile', (S, S, S), (0.5, None, True), 'keepdim'),
        ('nanquantile', (S, S, S), (0.5, 0, True), 'keepdim_dim', (), [1]),
        ('nanquantile', (), (0.5,), 'scalar'),
        ('median', (S, S, S), NO_ARGS),
        ('median', (S, S, S), (1,), 'dim', (), [0]),
        ('median', (S, S, S), (1,), 'dim_alert_nondeterministic', (), [0],
            [expectedAlertNondeterministic('median CUDA with indices output', 'cuda')]),
        ('median', (S, S, S), (1, True,), 'keepdim_dim', (), [0]),
        ('median', (), NO_ARGS, 'scalar'),
        ('median', (), (0,), 'scalar_dim', (), [0]),
        ('median', (), (0, True,), 'scalar_keepdim_dim', (), [0]),
        ('nanmedian', (S, S, S), NO_ARGS),
        ('nanmedian', (S, S, S), (1,), 'dim', (), [0]),
        ('nanmedian', (S, S, S), (1, True,), 'keepdim_dim', (), [0]),
        ('nanmedian', (), NO_ARGS, 'scalar'),
        ('nanmedian', (), (0,), 'scalar_dim', (), [0]),
        ('nanmedian', (), (0, True,), 'scalar_keepdim_dim', (), [0]),
        ('mode', (S, S, S), NO_ARGS),
        ('mode', (S, S, S), (1,), 'dim', (), [0]),
        ('mode', (S, S, S), (1, True,), 'keepdim_dim', (), [0]),
        ('mode', (), NO_ARGS, 'scalar'),
        ('mode', (), (0,), 'scalar_dim', (), [0]),
        ('mode', (), (0, True,), 'scalar_keepdim_dim', (), [0]),
        ('sum', (S, S, S), NO_ARGS),
        ('sum', (S, S, S), (1,), 'dim', (), [0]),
        ('sum', (S, S, S), (1, True,), 'keepdim_dim', (), [0]),
        ('sum', (), NO_ARGS, 'scalar'),
        ('sum', (), (0,), 'scalar_dim', (), [0]),
        ('sum', (), (0, True,), 'scalar_keepdim_dim', (), [0]),
        ('sum', (S, S, S), ([1, 2],), 'multi_dim'),
        ('sum', (S, S, S), ([1, 2], True,), 'multi_dim_keepdim'),
        ('nansum', (S, S, S), NO_ARGS),
        ('nansum', (S, S, S), (1,), 'dim', (), [0]),
        ('nansum', (S, S, S), (1, True,), 'keepdim_dim', (), [0]),
        ('nansum', (), NO_ARGS, 'scalar'),
        ('nansum', (), (0,), 'scalar_dim', (), [0]),
        ('nansum', (), (0, True,), 'scalar_keepdim_dim', (), [0]),
        ('nansum', (S, S, S), ([1, 2],), 'multi_dim'),
        ('nansum', (S, S, S), ([1, 2], True,), 'multi_dim_keepdim'),
        ('prod', (S, S, S), NO_ARGS),
        ('prod', (S, S, S), (1,), 'dim', (), [0]),
        ('prod', (S, S, S), (1, True,), 'keepdim_dim', (), [0]),
        ('prod', (), NO_ARGS, 'scalar'),
        ('prod', (), (0,), 'scalar_dim', (), [0]),
        ('prod', (), (0, True,), 'scalar_keepdim_dim', (), [0]),
        ('prod', prod_zeros(S, [0, 1]), NO_ARGS, 'zerodims2'),
        ('prod', prod_zeros(S, [0, 2]), NO_ARGS, 'zerodims1'),
        ('prod', prod_zeros(S, [1, 2]), NO_ARGS, 'zerodims0'),
        ('prod', prod_zeros(S, [0, 1]), (1,), 'zeros_dims2', (), [0]),
        ('prod', prod_zeros(S, [0, 2]), (1,), 'zeros_dims1', (), [0]),
        ('prod', prod_zeros(S, [1, 2]), (1,), 'zeros_dims0', (), [0]),
        ('prod', prod_zeros(S, [0, 1]), (1, True), 'keepdim_zeros_dims2', (), [0]),
        ('prod', prod_zeros(S, [0, 2]), (1, True), 'keepdim_zeros_dims1', (), [0]),
        ('prod', prod_zeros(S, [1, 2]), (1, True), 'keepdim_zeros_dims0', (), [0]),
        ('prod', prod_single_zero(S), NO_ARGS, 'single_zero'),
        ('prod', (torch.tensor(0., requires_grad=True)), NO_ARGS, 'scalar_zero'),
        ('prod', (torch.tensor(0., requires_grad=True)), (0,), 'scalar_dim_zero', (), [0]),
        ('prod', (torch.tensor(0., requires_grad=True)), (0, True,), 'scalar_keepdim_dim_zero', (), [0]),
        ('var', (S, S, S), NO_ARGS, '', (True,)),
        ('var', (S, S, S), (1,), 'dim', (True,), [0]),
        ('var', (S, S, S), (1, True, True), 'keepdim_dim', (True,), [0]),
        ('var', (S,), (0,), 'dim_1d', (True,), [0]),
        ('var', (S,), (0, True, True), 'keepdim_dim_1d', (True,), [0]),
        ('std', (S, S, S), NO_ARGS, '', (True,)),
        ('std', (S, S, S), (1,), 'dim', (True,), [0]),
        ('std', (S, S, S), (1, True, True), 'keepdim_dim', (True,), [0]),
        ('std', (S,), (0,), 'dim_1d', (True,), [0]),
        ('std', (S,), (0, True, True), 'keepdim_dim_1d', (True,), [0]),
        ('var_mean', (S, S, S), NO_ARGS, ''),
        ('var_mean', (S, S, S), (1,), 'dim', [0]),
        ('var_mean', (S, S, S), (1, True, True), 'keepdim_dim', [0]),
        ('var_mean', (S,), (0,), 'dim_1d', [0]),
        ('var_mean', (S,), (0, True, True), 'keepdim_dim_1d', [0]),
        ('std_mean', (S, S, S), NO_ARGS, ''),
        ('std_mean', (S, S, S), (1,), 'dim', [0]),
        ('std_mean', (S, S, S), (1, True, True), 'keepdim_dim', [0]),
        ('std_mean', (S,), (0,), 'dim_1d', [0]),
        ('std_mean', (S,), (0, True, True), 'keepdim_dim_1d', [0]),
        ('renorm', (S, S, S), (2, 1, 0.5), 'dim', (), [1]),
        ('renorm', (S, S, S), (1, 2, 3), 'norm_1'),
        ('renorm', (S, S, S), (inf, 2, 0.5), 'norm_inf'),
        ('repeat', (S,), (2,), 'single_number'),
        ('repeat', (), (2, 3), 'scalar'),
        ('repeat', (2, 2), (3, 2)),
        ('repeat', (2, 2), (1, 3, 1, 2), 'unsqueeze'),
        ('repeat', (S, S), (1, 1), 'keepdim0'),
        ('repeat', (S, S), (3, 1, 1), 'keepdim1'),
        ('repeat', (S,), (0, ), 'zero_dim'),
        ('repeat', (S,), (0, 2), 'zero_dim_multi'),
        ('logcumsumexp', (S, S, S), (0,), 'dim0', (), [0]),
        ('logcumsumexp', (S, S, S), (1,), 'dim1', (), [0]),
        ('logcumsumexp', (), (0,), 'dim0_scalar', (), [0]),
        ('cummax', (S, S, S), (0,), 'dim0', (), [0]),
        ('cummax', (S, S, S), (1,), 'dim1', (), [0]),
        ('cummax', (), (0,), 'dim0_scalar', (), [0]),
        ('cummin', (S, S, S), (0,), 'dim0', (), [0]),
        ('cummin', (S, S, S), (1,), 'dim1', (), [0]),
        ('cummin', (), (0,), 'dim0_scalar', (), [0]),
        ('cumsum', (S, S, S), (0,), 'dim0', (), [0]),
        ('cumsum', (S, S, S), (1,), 'dim1', (), [0]),
        ('cumsum', (S, S, S), (1,), 'dim1_cast', (), [0], (), ident, {'dtype': torch.float64}),
        ('cumsum', (), (0,), 'dim0_scalar', (), [0]),
        ('cumprod', (S, S, S), (0,)),
        ('cumprod', (S, S, S), (1,), 'dim1', (), [0]),
        ('cumprod', (), (0,), 'scalar'),
        ('cumprod', (torch.tensor(0., requires_grad=True)), (0,), 'scalar_zeros'),
        ('cumprod', prod_zeros(S, [0, 1]), (1,), 'zeros_dim2', (), [0]),
        ('cumprod', prod_zeros(S, [0, 2]), (1,), 'zeros_dim1', (), [0]),
        ('cumprod', prod_zeros(S, [1, 2]), (1,), 'zeros_dim0', (), [0]),
        ('cumprod', prod_zeros(S, [1, 2]), (1,), 'zeros_dim0_cast', (), [0], (), ident, {'dtype': torch.float64}),
        ('log_softmax', (S, S, S), (1, torch.float64,), 'kwarg_dtype_would_break_jit_loader', (True,)),
        ('unfold', (), (0, 1, 1), 'scalar', (), [0]),
        ('unfold', (S, S, S, S), (0, 3, 1), '4d_dim0_step1', (), [0]),
        ('unfold', (S, S, S, S), (1, 3, 1), '4d_dim1_step1', (), [0]),
        ('unfold', (S, S, S, S), (2, 3, 1), '4d_dim2_step1', (), [0]),
        ('unfold', (S, S, S, S), (3, 3, 1), '4d_dim3_step1', (), [0]),
        ('unfold', (S, S, S, S), (0, 3, 2), '4d_dim0_step2', (), [0]),
        ('unfold', (S, S, S, S), (1, 3, 2), '4d_dim1_step2', (), [0]),
        ('unfold', (S, S, S, S), (2, 3, 2), '4d_dim2_step2', (), [0]),
        ('unfold', (S, S, S, S), (3, 3, 2), '4d_dim3_step2', (), [0]),
        ('unfold', (S, S, S, S), (0, 4, 1), '4d_dim0_size4', (), [0]),
        ('unfold', (S, S, S, S), (1, 4, 1), '4d_dim1_size4', (), [0]),
        ('unfold', (S, S, S, S), (2, 4, 1), '4d_dim2_size4', (), [0]),
        ('unfold', (S, S, S, S), (3, 4, 1), '4d_dim3_size4', (), [0]),
        ('unfold', (M,), (0, 3, 1), '1d_step1', (), [0]),
        ('unfold', (M,), (0, 3, 2), '1d_step2', (), [0]),
        ('unfold', (M,), (0, 3, 3), '1d_step3', (), [0]),
        ('unfold', (1000,), (0, 3, 11), '1d_step_gt_size', (), [0]),
        ('unfold', (1000,), (0, 2, 27), '1d_step_gt_size2', (), [0]),
        ('unfold', (10, 10), (0, 1, 2), '2d_step_gt_size', (), [0]),
        ('unfold', (10, 10), (1, 2, 3), '2d_step_gt_size2', (), [0]),
        ('unfold', (10, 10), (1, 2, 2), '2d_step_ge_size2', (), [0]),
        ('unfold', (S, S, S), (2, 3, 2), 'lastdim', (), [0]),
        ('addmm', (S, M), ((S, S), (S, M)), '', (True, ['aten::add', 'aten::mm'])),
        ('addmm', (1,), ((S, S), (S, M)), 'broadcast_lhs', (True, ['aten::add', 'aten::mm'])),
        ('addmm', (S, M), ((S, S), (S, M)), 'coef', (True,), (), (), ident, {'beta': 0.2, 'alpha': 0.6}),
        ('addmm', (1,), ((S, S), (S, M)), 'broadcast_lhs_coef', (True,), (), (), ident, {'beta': 0.2, 'alpha': 0.6}),
        ('addmm', (), ((S, S), (S, M)), 'scalar_broadcast_lhs', (True, ['aten::add', 'aten::mm'])),
        ('addmm', (), ((S, S), (S, M)), 'scalar_broadcast_lhs_coef', (True,), (), (), ident, {'beta': 0.2, 'alpha': 0.6}),
        ('addbmm', (S, M), ((S, S, S), (S, S, M)),),
        ('addbmm', (1,), ((S, S, S), (S, S, M)), 'broadcast_lhs'),
        ('addbmm', (S, M), ((S, S, S), (S, S, M)), 'coef', (), (), (), ident, {'beta': 0.2, 'alpha': 0.6}),
        ('addbmm', (1,), ((S, S, S), (S, S, M)), 'broadcast_lhs_coef', (),
         (), (), ident, {'beta': 0.2, 'alpha': 0.6}),
        ('addbmm', (), ((S, S, S), (S, S, M)), 'scalar_broadcast_lhs'),
        ('addbmm', (), ((S, S, S), (S, S, M)), 'scalar_broadcast_lhs_coef', (), (), (), ident,
         {'beta': 0.2, 'alpha': 0.6}),
        ('baddbmm', (S, S, M), ((S, S, S), (S, S, M)),),
        ('baddbmm', (1,), ((S, S, S), (S, S, M)), 'broadcast_lhs'),
        ('baddbmm', (S, S, M), ((S, S, S), (S, S, M)), 'coef', (), (), (), ident, {'beta': 0.2, 'alpha': 0.6}),
        ('baddbmm', (1,), ((S, S, S), (S, S, M)), 'broadcast_lhs_coef', (),
         (), (), ident, {'beta': 0.2, 'alpha': 0.6}),
        ('baddbmm', (), ((S, S, S), (S, S, M)), 'scalar_broadcast_lhs'),
        ('baddbmm', (), ((S, S, S), (S, S, M)), 'scalar_broadcast_lhs_coef', (), (), (), ident,
         {'beta': 0.2, 'alpha': 0.6}),
        ('addmv', (S,), ((S, M), (M,)),),
        ('addmv', (1,), ((S, M), (M,)), 'broadcast_lhs'),
        ('addmv', (S,), ((S, M), (M,)), 'coef', (), (), (), ident, {'beta': 0.2, 'alpha': 0.6}),
        ('addmv', (1,), ((S, M), (M,)), 'broadcast_lhs_coef', (), (), (), ident, {'beta': 0.2, 'alpha': 0.6}),
        ('addmv', (), ((S, M), (M,)), 'scalar_broadcast_lhs'),
        ('addmv', (), ((S, M), (M,)), 'scalar_broadcast_lhs_coef', (), (), (), ident, {'beta': 0.2, 'alpha': 0.6}),
        ('addr', (S, M), ((S,), (M,)),),
        ('addr', (), ((S,), (M,)), 'broadcast_lhs'),
        ('addr', (S, M), ((S,), (M,)), 'coef', (), (), (), ident, {'beta': 0.2, 'alpha': 0.6}),
        ('addr', (), ((S,), (M,)), 'broadcast_lhs_coef', (), (), (), ident, {'beta': 0.2, 'alpha': 0.6}),
        ('dot', (L,), ((L,),), '', (True,)),
        ('vdot', (L,), ((L,),),),
        ('mm', (S, M), ((M, S),), '', (True,)),
        ('bmm', (M, S, M), ((M, M, S),), '', (True,)),
        ('mv', (S, M), ((M,),), '', (True,)),
        ('ger', (S,), ((M,),)),
        ('inner', (S,), ((S,),), "1d_1d", (False,)),
        ('inner', (), ((S, S),), "scalar_2d", (False,)),
        ('matmul', (L,), ((L,),), '', (True,)),
        ('matmul', (S, M), ((M,),), "2d_1d", (True,)),
        ('matmul', (M,), ((M, S),), "1d_2d", (True,)),
        ('matmul', (S, M), ((M, S),), "2d_2d", (True,)),
        ('matmul', (S, S, M), ((M,),), "3d_1d", (True,)),
        ('matmul', (S, S, M), ((M, S),), "3d_2d", (True,)),
        ('matmul', (M,), ((S, M, S),), "1d_3d", (True,)),
        ('matmul', (S, M), ((S, M, S),), "2d_3d", (True,)),
        ('matmul', (S, S, M, M), ((S, S, M, S),), "4d_4d", (True,)),
        ('matmul', (S, S, M, M), ((M,),), "4d_1d", (True,)),
        ('matmul', (M,), ((S, S, M, S),), "1d_4d", (True,)),
        ('matrix_power', (S, S), [2], "n=2"),
        ('matrix_power', (S, S, S), [3], "n=3"),
        ('matrix_power', (S, S, S), [1], "n=1"),
        ('matrix_power', (S, S, S), [0], "n=0"),
        ('matrix_power', lambda dtype, device: random_fullrank_matrix_distinct_singular_value(S), [-1], "n=-1", (),
         NO_ARGS, [skipCPUIfNoLapack, skipCUDAIfNoMagma]),
        ('matrix_power', lambda dtype, device: random_fullrank_matrix_distinct_singular_value(S), [-3], "n=-3", (),
         NO_ARGS, [skipCPUIfNoLapack, skipCUDAIfNoMagma]),
        ('matrix_power', lambda dtype, device: random_fullrank_matrix_distinct_singular_value(S, S), [-2], "n=-2", (),
         NO_ARGS, [skipCPUIfNoLapack, skipCUDAIfNoMagma]),
        ('matrix_exp', (S, S), NO_ARGS, "single_matrix"),
        ('matrix_exp', (S, S, S), NO_ARGS, "batch_of_matrices"),
        ('mvlgamma', torch.empty(S,).uniform_(0.5, 1), [1], "p=1"),
        ('mvlgamma', torch.empty(S,).uniform_(1, 2), [2], "p=2"),
        ('mvlgamma', torch.empty(S, S).uniform_(1.5, 3), [3], "p=3"),
        ('mvlgamma', torch.empty(S, S).uniform_(2.5, 5), [5], "p=5"),
        ('addcmul', (S, S), ((S, S), (S, S)), '', (True,)),
        ('addcmul', (S, S), ((S, 1), (1, S)), 'broadcast_rhs', (True,)),
        ('addcmul', (1,), ((S, S, 1), (1, S)), 'broadcast_all', (True,)),
        ('addcmul', (S, S), ((S, S), (S, S)), 'scale', (True,), (), (), ident, {'value': 0.5}),
        ('addcmul', (S, S), ((S, 1), (1, S)), 'scale_broadcast_rhs', (True,), (), (), ident, {'value': 0.5}),
        ('addcmul', (1,), ((S, S, 1), (1, S)), 'scale_broadcast_all', (True,), (), (), ident, {'value': 0.5}),
        ('addcmul', (), ((), ()), 'scalar', (True,)),
        ('addcmul', (S, S), ((), ()), 'scalar_broadcast_rhs', (True,)),
        ('addcmul', (), ((S, S, 1), (1, S)), 'scalar_broadcast_lhs', (True,)),
        ('addcmul', (), ((), ()), 'scalar_scale', (True,), (), (), ident, {'value': 0.5}),
        ('addcmul', (S, S), ((), ()), 'scalar_scale_broadcast_rhs', (True,), (), (), ident, {'value': 0.5}),
        ('addcmul', (), ((S, S, 1), (1, S)), 'scalar_scale_broadcast_lhs', (True,), (), (), ident, {'value': 0.5}),
        ('addcdiv', (S, S), ((S, S), (S, S))),
        ('addcdiv', (S, S), ((S, 1), (1, S)), 'broadcast_rhs'),
        ('addcdiv', (1,), ((S, S, 1), (1, S)), 'broadcast_all'),
        ('addcdiv', (S, S), ((S, S), (S, S)), 'scale', (), (), (), ident, {'value': 0.5}),
        ('addcdiv', (S, S), ((S, 1), (1, S)), 'scale_broadcast_rhs', (), (), (), ident, {'value': 0.5}),
        ('addcdiv', (1,), ((S, S, 1), (1, S)), 'scale_broadcast_all', (), (), (), ident, {'value': 0.5}),
        ('addcdiv', (), ((), ()), 'scalar'),
        ('addcdiv', (S, S), ((), ()), 'scalar_broadcast_rhs'),
        ('addcdiv', (), ((S, S, 1), (1, S)), 'scalar_broadcast_lhs'),
        ('addcdiv', (), ((), ()), 'scalar_scale', (), (), (), ident, {'value': 0.5}),
        ('addcdiv', (S, S), ((), ()), 'scalar_scale_broadcast_rhs', (), (), (), ident, {'value': 0.5}),
        ('addcdiv', (), ((S, S, 1), (1, S)), 'scalar_scale_broadcast_lhs', (), (), (), ident, {'value': 0.5}),
        ('zero_', (S, S, S), NO_ARGS),
        ('zero_', (), NO_ARGS, 'scalar'),
        ('logaddexp', (S, S), ((S, S),)),
        ('logaddexp2', (S, S), ((S, S),)),
        ('logsumexp', (S, S), (1,), '', (True,)),
        ('logsumexp', (), (0,), 'scalar', (True,)),
        ('norm', (S, S), (), 'default'),
        ('norm', (S, S), (2,), '2'),
        ('norm', (S, S), (0,), '0'),
        ('norm', (S, S), (0.5,), '0_5'),
        ('norm', (S, S), (1,), '1'),
        ('norm', (S, S), (3,), '3'),
        ('norm', (S, S), (inf,), 'inf'),
        ('norm', (S, S), (-inf,), '-inf'),
        ('norm', (S, S), ('fro',), 'fro_default'),
        ('norm', (S, S), ('fro', [0, 1],), 'fro'),
        ('norm', (S, S), ('nuc',), 'nuc', (), NO_ARGS, [skipCPUIfNoLapack, skipCUDAIfNoMagma]),
        ('norm', (S, S, S), ('nuc', [1, 2]), 'nuc_batched', (), NO_ARGS, [skipCPUIfNoLapack, skipCUDAIfNoMagma]),
        ('norm', (S, S), (-1,), 'neg_1'),
        ('norm', (S, S), (-2,), 'neg_2'),
        ('norm', (S, S), (-0.5,), 'neg_0_5'),
        ('norm', (S, S), (-1.5,), 'neg_1_5'),
        ('norm', (S, S), (-2, 1,), 'neg_2_2_dim', (), [1]),
        ('norm', (S, S), (-1, 1,), 'neg_1_2_dim', (), [1]),
        ('norm', (S, S), (0, 1,), '0_2_dim', (), [1]),
        ('norm', (S, S), (1, 1,), '1_2_dim', (), [1]),
        ('norm', (S, S), (2, 1,), '2_2_dim', (), [1]),
        ('norm', (S, S), (3, 1,), '3_2_dim', (), [1]),
        ('norm', (S, S), (inf, 1,), 'inf_2_dim'),
        ('norm', torch.rand(S, S, S) + 5e-2, (1.5,), '1_5_default'),
        ('norm', (S, S, S), (2, 1), '2_dim', (), [1]),
        ('norm', (S, S, S), (3, 1), '3_dim', (), [1]),
        ('norm', torch.rand(S, S, S) + 5e-2, (1.5, 1), '1_5_dim', (), [1]),
        ('norm', (S, S, S), (2, 1, True), 'keepdim_2_dim', (), [1]),
        ('norm', (S, S, S), (3, 1, True), 'keepdim_3_dim', (), [1]),
        ('norm', torch.rand(S, S, S) + 5e-2, (1.5, 1, True), 'keepdim_1_5_dim', (), [1]),
        ('norm', (), (2, 0), '2_dim_scalar', (), [1]),
        ('norm', (), (3, 0), '3_dim_scalar', (), [1]),
        ('norm', (), (2, 0, True), 'keepdim_2_dim_scalar', (), [1]),
        ('norm', (), (3, 0, True), 'keepdim_3_dim_scalar', (), [1]),
        ('clone', (S, M, S), NO_ARGS),
        ('clone', (), NO_ARGS, 'scalar'),
        ('contiguous', (S, S), NO_ARGS, '', (True,)),
        ('contiguous', torch.randn(S, S).transpose(0, 1), NO_ARGS, 'not_contiguous', (True,)),
        ('dist', (S, S, S), ((S, S, S),)),
        ('dist', (S, S, S), ((S,),), 'broadcast_rhs'),
        ('dist', (S,), ((S, S, S),), 'broadcast_lhs'),
        ('dist', (S, 1, S), ((S, S),), 'broadcast_all'),
        ('dist', (), ((),), 'scalar'),
        ('dist', (S, S, S), ((),), 'scalar_broadcast_rhs'),
        ('dist', (), ((S, S, S),), 'scalar_broadcast_lhs'),
        ('dist', (S, S, S), ((S, S, S), 4), '4'),
        ('dist', (S, S, S), ((S,), 4), '4_broadcast_rhs'),
        ('dist', (S,), ((S, S, S), 4), '4_broadcast_lhs'),
        ('dist', (S, 1, S), ((S, S), 4), '4_broadcast_all'),
        ('dist', (), ((), 4), 'scalar_4'),
        ('dist', (S, S, S), ((), 4), 'scalar_4_broadcast_rhs'),
        ('dist', (), ((S, S, S), 4), 'scalar_4_broadcast_lhs'),
        ('diag', (M, M), NO_ARGS, '2d'),
        ('diag', (3, 5), NO_ARGS, '2d_wide'),
        ('diag', (3, 5), (2,), '2d_wide_pos'),
        ('diag', (3, 5), (-2,), '2d_wide_neg'),
        ('diag', (5, 3), NO_ARGS, '2d_tall'),
        ('diag', (5, 3), (2,), '2d_tall_pos'),
        ('diag', (5, 3), (-2,), '2d_tall_neg'),
        ('diag', (M,), NO_ARGS, '1d'),
        ('diag', (M, M), (1,), '2d_1'),
        ('diag', (M, M), (2,), '2d_2'),
        ('diag_embed', (S, S), NO_ARGS),
        ('diagonal', (M, M), NO_ARGS, '2d'),
        ('diagonal', (3, 5), NO_ARGS, '2d_wide'),
        ('diagonal', (3, 5), (2,), '2d_wide_pos'),
        ('diagonal', (3, 5), (-2,), '2d_wide_neg'),
        ('diagonal', (5, 3), NO_ARGS, '2d_tall'),
        ('diagonal', (5, 3), (2,), '2d_tall_pos'),
        ('diagonal', (5, 3), (-2,), '2d_tall_neg'),
        ('diagonal', (M, M), (1,), '2d_1'),
        ('diagonal', (M, M), (2,), '2d_2'),
        ('diagonal', (M, M, M), (1, 1, 2), '3d_1'),
        ('diagonal', (M, M, M), (2, 0, 1), '3d_2'),
        ('diagonal', (M, M, M), (-2, 0, 1), '3d_3'),
        ('tile', (2, 2), ([2, 2, 2],), 'more_reps_dims', (False,)),
        ('tile', (2, 2), ([2, 2],), 'same_reps_dims', (False,)),
        ('tile', (2, 2), ([2, 3],), 'less_reps_dims', (False,)),
        ('tile', (2, 2, 2), ([2, 2, 0],), 'zero_rep_dim', (False,)),
        ('tile', (), ([S, S, S],), 'empty_tensor', (False,)),
        ('tril', (M, M), NO_ARGS),
        ('tril', (M, M), (2,), 'idx'),
        ('tril', (S, M, M), NO_ARGS, 'batched'),
        ('tril', (S, M, M), (2,), 'batched_idx'),
        ('tril', (3, 3, S, S), NO_ARGS, 'more_batched'),
        ('triu', (M, M), NO_ARGS),
        ('triu', (M, M), (2,), 'idx'),
        ('triu', (S, M, M), NO_ARGS, 'batched'),
        ('triu', (S, M, M), (2,), 'batched_idx'),
        ('triu', (3, 3, S, S), NO_ARGS, 'more_batched'),
        ('trace', (M, M), NO_ARGS),
        ('cross', (S, 3), ((S, 3),)),
        ('cross', (S, 3, S), ((S, 3, S), 1), 'dim'),
        ('index_add', (S, S), (0, index_variable(2, S), (2, S)), 'dim', (), [0]),
        ('index_add', (), (0, torch.tensor([0], dtype=torch.int64), (1,)), 'scalar_input_dim', (), [0]),
        ('index_add', (), (0, torch.tensor(0, dtype=torch.int64), ()), 'scalar_all_dim', (), [0]),
        ('index_add', (S, S), (0, index_variable(2, S), (2, S)), 'alert_nondeterministic', (), [0],
            [expectedAlertNondeterministic('index_add_cuda_', 'cuda')]),
        ('index_copy', (S, S), (0, index_perm_variable(2, S), (2, S)), 'dim', (), [0]),
        ('index_copy', (S, S), (0, index_perm_variable(2, S), (2, S)), 'dim_alert_nondeterministic', (), [0],
            [expectedAlertNondeterministic('index_copy')]),
        ('index_copy', (), (0, torch.tensor([0], dtype=torch.int64), (1,)), 'scalar_input_dim', (), [0]),
        ('index_copy', (), (0, torch.tensor(0, dtype=torch.int64), ()), 'scalar_all_dim', (), [0]),
        ('index_fill', (S, S), (0, index_variable(2, S), 2), 'dim', (), [0]),
        ('index_fill', (S, S), (0, index_variable(2, S), ()), 'variable_dim', (), [0]),
        ('index_fill', (S, S), (0, torch.tensor(0, dtype=torch.int64), 2), 'scalar_index_dim', (), [0]),
        ('index_fill', (), (0, torch.tensor([0], dtype=torch.int64), 2), 'scalar_input_dim', (), [0]),
        ('index_fill', (), (0, torch.tensor(0, dtype=torch.int64), 2), 'scalar_both_dim', (), [0]),
        ('inverse', lambda dtype, device: random_fullrank_matrix_distinct_singular_value(S, dtype=dtype).to(device),
            NO_ARGS, '', (), NO_ARGS, [skipCPUIfNoLapack, skipCUDAIfNoMagma]),
        ('inverse', lambda dtype, device: random_fullrank_matrix_distinct_singular_value(S, 2, 3, dtype=dtype).to(device),
         NO_ARGS, 'batched', (), NO_ARGS, [skipCPUIfNoLapack, skipCUDAIfNoMagma]),
        ('det', (S, S), NO_ARGS, '', (), NO_ARGS, [skipCPUIfNoLapack, skipCUDAIfNoMagma]),
        ('det', (1, 1), NO_ARGS, '1x1', (), NO_ARGS, [skipCPUIfNoLapack, skipCUDAIfNoMagma]),
        ('det', lambda dtype, device: random_symmetric_matrix(S), NO_ARGS, 'symmetric', (),
            NO_ARGS, [skipCPUIfNoLapack, skipCUDAIfNoMagma]),
        ('det', lambda dtype, device: random_symmetric_psd_matrix(S),
            NO_ARGS, 'symmetric_psd', (), NO_ARGS, [skipCPUIfNoLapack, skipCUDAIfNoMagma]),
        ('det', lambda dtype, device: random_symmetric_pd_matrix(S),
            NO_ARGS, 'symmetric_pd', (), NO_ARGS, [skipCPUIfNoLapack, skipCUDAIfNoMagma]),
        ('det', lambda dtype, device: random_square_matrix_of_rank(S, S - 2),
            NO_ARGS, 'dim2_null', (), NO_ARGS, [skipCPUIfNoLapack, skipCUDAIfNoMagma]),
        ('det', lambda dtype, device: random_square_matrix_of_rank(S, 1), NO_ARGS, 'rank1', (),
            NO_ARGS, [skipCPUIfNoLapack, skipCUDAIfNoMagma]),
        ('det', lambda dtype, device: random_square_matrix_of_rank(S, 2), NO_ARGS, 'rank2', (),
            NO_ARGS, [skipCPUIfNoLapack, skipCUDAIfNoMagma]),
        ('det', lambda dtype, device: random_fullrank_matrix_distinct_singular_value(S), NO_ARGS,
         'distinct_singular_values', (), NO_ARGS, [skipCPUIfNoLapack, skipCUDAIfNoMagma]),
        ('det', (3, 3, S, S), NO_ARGS, 'batched', (), NO_ARGS, [skipCPUIfNoLapack, skipCUDAIfNoMagma]),
        ('det', (3, 3, 1, 1), NO_ARGS, 'batched_1x1', (), NO_ARGS, [skipCPUIfNoLapack, skipCUDAIfNoMagma]),
        ('det', lambda dtype, device: random_symmetric_matrix(S, 3),
            NO_ARGS, 'batched_symmetric', (), NO_ARGS, [skipCPUIfNoLapack, skipCUDAIfNoMagma]),
        ('det', lambda dtype, device: random_symmetric_psd_matrix(S, 3),
            NO_ARGS, 'batched_symmetric_psd', (), NO_ARGS, [skipCPUIfNoLapack, skipCUDAIfNoMagma]),
        ('det', lambda dtype, device: random_symmetric_pd_matrix(S, 3),
            NO_ARGS, 'batched_symmetric_pd', (), NO_ARGS, [skipCPUIfNoLapack, skipCUDAIfNoMagma]),
        ('det', lambda dtype, device: random_fullrank_matrix_distinct_singular_value(S, 3, 3), NO_ARGS,
         'batched_distinct_singular_values', (), NO_ARGS, [skipCPUIfNoLapack, skipCUDAIfNoMagma]),
        # For `logdet` and `slogdet`, the function at det=0 is not smooth.
        # We need to exclude tests with det=0 (e.g. dim2_null, rank1, rank2) and use
        # `make_nonzero_det` to make the random matrices have nonzero det. For
        # `logdet`, we also set `make_nonzero_det(matrix, sign=1)` to make the
        # matrix have positive det.
        ('logdet', lambda dtype, device: make_nonzero_det(torch.randn(S, S), 1),
            NO_ARGS, '', (), NO_ARGS, [skipCPUIfNoLapack, skipCUDAIfNoMagma]),
        ('logdet', lambda dtype, device: make_nonzero_det(torch.randn(1, 1), 1),
            NO_ARGS, '1x1', (), NO_ARGS, [skipCPUIfNoLapack, skipCUDAIfNoMagma]),
        ('logdet', lambda dtype, device: make_nonzero_det(random_symmetric_matrix(S), 1), NO_ARGS,
         'symmetric', (), NO_ARGS, [skipCPUIfNoLapack, skipCUDAIfNoMagma]),
        ('logdet', lambda dtype, device: make_nonzero_det(random_symmetric_pd_matrix(S), 1), NO_ARGS,
         'symmetric_pd', (), NO_ARGS, [skipCPUIfNoLapack, skipCUDAIfNoMagma]),
        ('logdet', lambda dtype, device: make_nonzero_det(random_fullrank_matrix_distinct_singular_value(S), 1, 0), NO_ARGS,
         'distinct_singular_values', (), NO_ARGS, [skipCPUIfNoLapack, skipCUDAIfNoMagma]),
        ('logdet', lambda dtype, device: make_nonzero_det(torch.randn(3, 3, S, S), 1),
            NO_ARGS, 'batched', (), NO_ARGS, [skipCPUIfNoLapack, skipCUDAIfNoMagma]),
        ('logdet', lambda dtype, device: make_nonzero_det(torch.randn(3, 3, 1, 1), 1),
            NO_ARGS, 'batched_1x1', (), NO_ARGS, [skipCPUIfNoLapack, skipCUDAIfNoMagma]),
        ('logdet', lambda dtype, device: make_nonzero_det(random_symmetric_matrix(S, 3), 1), NO_ARGS,
         'batched_symmetric', (), NO_ARGS, [skipCPUIfNoLapack, skipCUDAIfNoMagma]),
        ('logdet', lambda dtype, device: make_nonzero_det(random_symmetric_pd_matrix(S, 3), 1), NO_ARGS,
         'batched_symmetric_pd', (), NO_ARGS, [skipCPUIfNoLapack, skipCUDAIfNoMagma]),
        ('logdet', lambda dtype, device: make_nonzero_det(random_fullrank_matrix_distinct_singular_value(S, 3), 1, 0), NO_ARGS,
         'batched_distinct_singular_values', (), NO_ARGS, [skipCPUIfNoLapack, skipCUDAIfNoMagma]),
        ('slogdet', lambda dtype, device: make_nonzero_det(torch.randn(1, 1), 1), NO_ARGS,
         '1x1_pos_det', (), NO_ARGS, [skipCPUIfNoLapack, skipCUDAIfNoMagma], itemgetter(1)),
        ('slogdet', lambda dtype, device: make_nonzero_det(torch.randn(1, 1), -1), NO_ARGS,
         '1x1_neg_det', (), NO_ARGS, [skipCPUIfNoLapack, skipCUDAIfNoMagma], itemgetter(1)),
        ('slogdet', lambda dtype, device: make_nonzero_det(torch.randn(S, S), 1), NO_ARGS,
         'pos_det', (), NO_ARGS, [skipCPUIfNoLapack, skipCUDAIfNoMagma], itemgetter(1)),
        ('slogdet', lambda dtype, device: make_nonzero_det(torch.randn(S, S), -1), NO_ARGS,
         'neg_det', (), NO_ARGS, [skipCPUIfNoLapack, skipCUDAIfNoMagma], itemgetter(1)),
        ('slogdet', lambda dtype, device: make_nonzero_det(random_symmetric_matrix(S)), NO_ARGS,
         'symmetric', (), NO_ARGS, [skipCPUIfNoLapack, skipCUDAIfNoMagma], itemgetter(1)),
        ('slogdet', lambda dtype, device: random_symmetric_pd_matrix(S), NO_ARGS,
         'symmetric_pd', (), NO_ARGS, [skipCPUIfNoLapack, skipCUDAIfNoMagma], itemgetter(1)),
        ('slogdet', lambda dtype, device: random_fullrank_matrix_distinct_singular_value(S), NO_ARGS,
         'distinct_singular_values', (), NO_ARGS, [skipCPUIfNoLapack, skipCUDAIfNoMagma], itemgetter(1)),
        ('slogdet', lambda dtype, device: make_nonzero_det(torch.randn(3, 3, 1, 1), -1), NO_ARGS,
         'batched_1x1_neg_det', (), NO_ARGS, [skipCPUIfNoLapack, skipCUDAIfNoMagma], itemgetter(1)),
        ('slogdet', lambda dtype, device: make_nonzero_det(torch.randn(3, 3, S, S), 1), NO_ARGS,
         'batched_pos_det', (), NO_ARGS, [skipCPUIfNoLapack, skipCUDAIfNoMagma], itemgetter(1)),
        ('slogdet', lambda dtype, device: make_nonzero_det(random_symmetric_matrix(S, 3)), NO_ARGS,
         'batched_symmetric', (), NO_ARGS, [skipCPUIfNoLapack, skipCUDAIfNoMagma], itemgetter(1)),
        ('slogdet', lambda dtype, device: random_symmetric_pd_matrix(S, 3), NO_ARGS,
         'batched_symmetric_pd', (), NO_ARGS, [skipCPUIfNoLapack, skipCUDAIfNoMagma], itemgetter(1)),
        ('slogdet', lambda dtype, device: random_fullrank_matrix_distinct_singular_value(S, 3), NO_ARGS,
         'batched_distinct_singular_values', (), NO_ARGS, [skipCPUIfNoLapack, skipCUDAIfNoMagma], itemgetter(1)),
        ('qr', (S, S), (False,), 'square_single', (), NO_ARGS, [skipCPUIfNoLapack, skipCUDAIfNoMagma]),
        ('qr', (S, S - 2), (True,), 'tall_single' , (), NO_ARGS, [skipCPUIfNoLapack, skipCUDAIfNoMagma]),
        ('qr', (S - 2, S), (False,), 'wide_single' , (), NO_ARGS, [skipCPUIfNoLapack, skipCUDAIfNoMagma]),
        ('qr', (3, S, S), (False,), 'square_batched', (), NO_ARGS, [skipCPUIfNoLapack, skipCUDAIfNoMagma]),
        ('qr', (3, S, S - 2), (True,), 'tall_batched', (), NO_ARGS, [skipCPUIfNoLapack, skipCUDAIfNoMagma]),
        ('qr', (3, S - 2, S), (True,), 'wide_batched' , (), NO_ARGS, [skipCPUIfNoLapack, skipCUDAIfNoMagma]),
        ('qr', (3, 2, S, S), (False,), 'square_many_batched', (), NO_ARGS, [skipCPUIfNoLapack, skipCUDAIfNoMagma]),
        ('qr', (3, 2, S, S - 2), (True,), 'tall_many_batched', (), NO_ARGS, [skipCPUIfNoLapack, skipCUDAIfNoMagma]),
        ('qr', (3, 2, S - 2, S), (True,), 'wide_many_batched', (), NO_ARGS, [skipCPUIfNoLapack, skipCUDAIfNoMagma]),
        ('lu', (S, S), (True, False), 'square_single_no_info', (), NO_ARGS, [skipCPUIfNoLapack, skipCUDAIfNoMagma]),
        ('lu', (S, S), (True, True), 'square_single_with_info', (), NO_ARGS, [skipCPUIfNoLapack, skipCUDAIfNoMagma]),
        ('lu', (3, S, S), (True, False), 'square_batch_no_info', (), NO_ARGS, [skipCPUIfNoLapack, skipCUDAIfNoMagma]),
        ('lu', (3, S, S), (True, True), 'square_batch_with_info', (), NO_ARGS, [skipCPUIfNoLapack, skipCUDAIfNoMagma]),
        ('lu', (3, 3, S, S), (True, False), 'square_many_batches_no_info', (), NO_ARGS, [skipCPUIfNoLapack, skipCUDAIfNoMagma]),
        ('lu', (3, 3, S, S), (True, True), 'square_many_batches_with_info', (), NO_ARGS, [skipCPUIfNoLapack, skipCUDAIfNoMagma]),
        ('solve', (S, S), (lambda dtype, device: random_fullrank_matrix_distinct_singular_value(
            S, silent=True, dtype=dtype, device=device),), '', (), NO_ARGS, [skipCPUIfNoLapack, skipCUDAIfNoMagma]),
        ('solve', (S, S, S),
            (lambda dtype, device:
                random_fullrank_matrix_distinct_singular_value(S, S, silent=True, dtype=dtype, device=device),),
         'batched', (), NO_ARGS, [skipCPUIfNoLapack, skipCUDAIfNoMagma]),
        ('solve', (2, 3, S, S),
            (lambda dtype, device:
                random_fullrank_matrix_distinct_singular_value(S, 2, 3, silent=True, dtype=dtype, device=device),),
         'batched_dims', (), NO_ARGS, [skipCPUIfNoLapack, skipCUDAIfNoMagma]),
        ('solve', (2, 2, S, S),
            (lambda dtype, device:
                random_fullrank_matrix_distinct_singular_value(S, 1, silent=True, dtype=dtype, device=device),),
         'batched_broadcast_A', (), NO_ARGS, [skipCPUIfNoLapack, skipCUDAIfNoMagma]),
        ('solve', (1, S, S),
            (lambda dtype, device:
                random_fullrank_matrix_distinct_singular_value(S, 2, 2, silent=True, dtype=dtype, device=device),),
         'batched_broadcast_b', (), NO_ARGS, [skipCPUIfNoLapack, skipCUDAIfNoMagma]),
        ('fill_', (S, S, S), (1,), 'number'),
        ('fill_', (), (1,), 'number_scalar'),
        ('fill_', (S, S, S), ((),), 'variable'),
        ('eq_', (S, S, S), ((S, S, S),)),
        ('eq_', (S, S, S), ((1,),), 'broadcast_rhs'),
        ('eq_', (), ((),), 'scalar'),
        ('eq_', (S, S, S), ((),), 'scalar_broadcast_rhs'),
        ('ne_', (S, S, S), ((S, S, S),)),
        ('ne_', (S, S, S), ((1,),), 'broadcast_rhs'),
        ('ne_', (), ((),), 'scalar'),
        ('ne_', (S, S, S), ((),), 'scalar_broadcast_rhs'),
        ('gt_', (S, S, S), ((S, S, S),)),
        ('gt_', (S, S, S), ((1,),), 'broadcast_rhs'),
        ('gt_', (), ((),), 'scalar'),
        ('gt_', (S, S, S), ((),), 'scalar_broadcast_rhs'),
        ('ge_', (S, S, S), ((S, S, S),)),
        ('ge_', (S, S, S), ((1,),), 'broadcast_rhs'),
        ('ge_', (), ((),), 'scalar'),
        ('ge_', (S, S, S), ((),), 'scalar_broadcast_rhs'),
        ('lt_', (S, S, S), ((S, S, S),)),
        ('lt_', (S, S, S), ((1,),), 'broadcast_rhs'),
        ('lt_', (), ((),), 'scalar'),
        ('lt_', (S, S, S), ((),), 'scalar_broadcast_rhs'),
        ('le_', (S, S, S), ((S, S, S),)),
        ('le_', (S, S, S), ((1,),), 'broadcast_rhs'),
        ('le_', (), ((),), 'scalar'),
        ('le_', (S, S, S), ((),), 'scalar_broadcast_rhs'),
        ('eq_', (S, S, S), (0,), 'pyscalar'),
        ('ne_', (S, S, S), (0,), 'pyscalar'),
        ('gt_', (S, S, S), (0,), 'pyscalar'),
        ('ge_', (S, S, S), (0,), 'pyscalar'),
        ('le_', (S, S, S), (0,), 'pyscalar'),
        ('lt_', (), (0,), 'pyscalar'),
        ('eq_', (), (0,), 'pyscalar_scalar'),
        ('ne_', (), (0,), 'pyscalar_scalar'),
        ('gt_', (), (0,), 'pyscalar_scalar'),
        ('ge_', (), (0,), 'pyscalar_scalar'),
        ('lt_', (), (0,), 'pyscalar_scalar'),
        ('le_', (), (0,), 'pyscalar_scalar'),
        ('permute', (1, 2, 3, 4), (0, 2, 3, 1), '', (True,)),
        ('permute', (1, 2, 3, 4), (0, -2, -1, 1), 'neg_dim', (True,)),
        ('permute', (), (dont_convert(()),), 'scalar', (True,)),
        ('select', (S, S, S), (1, 2), 'dim', (), [0]),
        ('select', (S, S, S), (1, -1), 'wrap_dim', (), [0]),
        ('select', (S,), (0, 2), '1d'),
        ('narrow', (S, S, S), (1, 2, 2), 'dim', (), [0]),
        ('narrow', (S, S, S), (1, 0, 0), 'empty_dim', (), [0]),
        ('squeeze', (S, 1, S, 1), NO_ARGS, '', (True,)),
        ('squeeze', (1, 1, 1, 1), NO_ARGS, 'input_sizes_are_ones', (True,)),
        ('squeeze', (S, 1, S, 1), (1,), '1_dim', (True,), [0]),
        ('squeeze', (S, 1, S, 1), (2,), 'not_1_dim', (True,), [0]),
        ('squeeze', (), (0,), 'scalar', (True,), [0]),
        ('unsqueeze', (S, S, S), (0,), 'first', (True,), [0]),
        ('unsqueeze', (S, S, S), (1,), 'middle', (True,), [0]),
        ('unsqueeze', (S, S, S), (3,), 'last', (True,), [0]),
        ('unsqueeze', (), (0,), 'scalar', (True,), [0]),
        ('chunk', (S, S, S), (2,), '', (True, 'prim::ConstantChunk')),
        ('chunk', (S, S, S), (S, 1), 'dim', (True, 'prim::ConstantChunk'), [1]),
        ('split', (S, S, S), (2,), '', (True,)),
        ('split', (S, S, S), (S, 1), 'dim', (True,), [1]),
        ('split', (S, S, S), ([int(S / 3), S - int(S / 3) * 2, int(S / 3)],), 'size_list',
            (True, 'aten::split_with_sizes')),
        ('split', (S, S, S), ([int(S / 2), S - int(S / 2) * 2, int(S / 2)], 2), 'size_list_dim',
            (True, 'aten::split_with_sizes'), [1]),
        ('split_with_sizes', (S, S, S), ([int(S / 3), S - int(S / 3) * 2, int(S / 3)],), '', (True,)),
        ('split_with_sizes', (S, S, S), ([int(S / 3), S - int(S / 3), 0],), 'size_0', (True, )),
        ('split_with_sizes', (S, S, S), ([int(S / 3), S - int(S / 3) * 2, int(S / 3)],), 'dim', (True, ), [1]),
        ('tensor_split', (S, S, S), (3,), 'sections', (False,)),
        ('tensor_split', (S, S, S), (3, 1), 'sections_dim', (False,), [1]),
        ('tensor_split', (S, S, S), ([2, 4],), 'indices', (False,)),
        ('tensor_split', (S, S, S), ([2, 4], 1), 'indices_dim', (False,), [1]),
        ('scatter', (M, S), (0, gather_variable((S, S), 1, M), (S, S)), 'dim0', (), [0]),
        ('scatter', (M, S), (1, gather_variable((M, S // 2), 0, S), (M, S // 2)), 'dim1', (), [0]),
        ('scatter', (), (0, torch.tensor(0, dtype=torch.int64), ()), 'scalartensor_all_dim0', (), [0]),
        ('scatter', (), (0, torch.tensor(0, dtype=torch.int64), 2.5), 'scalar_all_dim0', (), [0]),
        ('scatter_add', (M, S), (0, gather_variable((S, S), 1, M), (S, S)), 'dim0', (), [0]),
        ('scatter_add', (M, S), (1, gather_variable((M, S // 2), 0, S), (M, S // 2)), 'dim1', (), [0]),
        ('scatter_add', (), (0, torch.tensor(0, dtype=torch.int64), ()), 'scalar_all_dim0', (), [0]),
        ('scatter_add', (M, S), (0, gather_variable((S, S), 1, M), (S, S)), 'alert_nondeterministic', (), [0],
            [expectedAlertNondeterministic('scatter_add_cuda_kernel', 'cuda')]),
        ('masked_select', (M, M), (mask_not_all_zeros((M, M)),)),
        ('masked_select', (M, M), (mask_not_all_zeros((M,)),), 'broadcast_rhs'),
        ('masked_select', (M,), (mask_not_all_zeros((M, M)),), 'broadcast_lhs'),
        ('masked_select', (M, 1, M), (mask_not_all_zeros((M, M)),),
         'broadcast_all'),
        ('masked_select', (), (torch.tensor(1, dtype=torch.bool),), 'scalar'),
        ('masked_select', (M, M), (torch.tensor(1, dtype=torch.bool),), 'scalar_broadcast_rhs'),
        ('masked_select', (), (mask_not_all_zeros((M, M)),), 'scalar_broadcast_lhs'),
        ('masked_fill', (M, M), (torch.BoolTensor(M, M).bernoulli_(), 10)),
        ('masked_fill', (M, M), (torch.BoolTensor(M, M).bernoulli_(), ()), 'tensor'),
        ('masked_fill', (M,), (torch.BoolTensor(M, M).bernoulli_(), 10), 'broadcast_lhs'),
        ('masked_fill', (M, M), (torch.BoolTensor(M,).bernoulli_(), 10), 'broadcast_rhs'),
        ('masked_fill', (), (torch.tensor(0, dtype=torch.bool).bernoulli_(), 10), 'scalar'),
        ('masked_fill', (), (torch.tensor(0, dtype=torch.bool).bernoulli_(), ()),
         'scalar_variable'),
        ('masked_fill', (M, M), (torch.tensor(0, dtype=torch.bool).bernoulli_(), 10),
         'scalar_broadcast_rhs'),
        ('masked_scatter', (M, M), (torch.BoolTensor(M, M).bernoulli_(), (M, M))),
        ('masked_scatter', (M,), (torch.BoolTensor(M, M).bernoulli_(), (M, M)),
         'broadcast_lhs'),
        ('masked_scatter', (M, M), (torch.BoolTensor(M,).bernoulli_(), (M, M)),
         'broadcast_rhs'),
        ('masked_scatter', (M, M), (bernoulli_scalar(), (M, M)), 'scalar'),
        ('masked_scatter', (M, M), (bernoulli_scalar(), (M, M)),
         'scalar_broadcast_rhs'),
        ('maximum', (S, S), ((S, S),)),
        ('minimum', (S, S), ((S, S),)),
        ('resize_', (S, S, S), (torch.Size([S * S, S])), 'fewer_dims'),
        ('resize_', (), (dont_convert(()),), 'scalar'),
        ('resize_', (), (torch.Size([1, 1, 1])), 'scalar_to_dims'),
        ('resize_as_', (), (non_differentiable(torch.tensor(5.)),), 'scalar'),
        ('resize_as_', (), (non_differentiable(torch.randn((1, 1, 1))),), 'scalar_to_dims'),
        ('resize_as_', (S, S, S), (non_differentiable(torch.randn(S * S, S)),)),
        ('sort', (S, M, S), NO_ARGS),
        ('sort', (S, M, S), (1,), 'dim'),
        ('sort', (S, M, S), (1, True), 'dim_desc'),
        ('sort', (), NO_ARGS, 'scalar'),
        ('sort', (), (0,), 'dim_scalar'),
        ('sort', (), (0, True), 'dim_desc_scalar'),
        ('msort', (S, M, S), NO_ARGS),
        ('topk', (S, M, S), (3,)),
        ('topk', (S, M, S), (3, 1), 'dim', (), [1]),
        ('topk', (S, M, S), (3, 1, True), 'dim_desc', (), [1]),
        ('topk', (S, M, S), (3, 1, True, True), 'dim_desc_sort', (), [1]),
        ('topk', (), (1,), 'scalar'),
        ('topk', (), (1, 0), 'dim_scalar', (), [1]),
        ('topk', (), (1, 0, True), 'dim_desc_scalar', (), [1]),
        ('topk', (), (1, 0, True, True), 'dim_desc_sort_scalar', (), [1]),
        ('take', (S, S, S), (torch.LongTensor([[-3, 2], [20, 2]]),)),
        ('take', (S, S, S), (torch.tensor(0, dtype=torch.int64),), 'scalar_index'),
        ('take', (), (torch.LongTensor([0]),), 'scalar_data'),
        ('take', (), (torch.tensor(0, dtype=torch.int64),), 'scalar_both'),
        ('where', (M, M), (mask_not_all_zeros((M, M)), (M, M)), '', (True,)),
        ('where', (M, 1, M), (mask_not_all_zeros((M, M)), (M, M, 1)), 'broadcast_all', (True,)),
        ('where', (), (bernoulli_scalar(), ()), 'scalar', (True,)),
        ('where', (M, 1, M), (bernoulli_scalar(), (M, M, 1)), 'scalar_broadcast_mask', (True,)),
        ('where', (), (mask_not_all_zeros((M, M)), ()), 'scalar_broadcast_non_mask', (True,)),
        ('__getitem__', torch.randn(S, S, S), (dont_convert([1, 2]),)),
        ('__getitem__', torch.randn(S, S, S), (slice(0, 3),), 'slice'),
        ('__getitem__', torch.randn(S, S, S), (dont_convert([slice(0, 3), 1]),), 'slice_index'),
        ('__getitem__', torch.randn(S, S, S), (dont_convert([[0, 2, 3], [1, 3, 3], [0, 0, 2]]),), 'adv_index'),
        ('__getitem__', torch.randn(S, S, S), (dont_convert([[0, 0, 3], [1, 1, 3], [0, 0, 2]]),), 'adv_index_dup'),
        ('__getitem__', torch.randn(S, S, S), (dont_convert([slice(None), slice(None), [0, 3]]),), 'adv_index_end'),
        ('__getitem__', torch.randn(S, S, S), (dont_convert([slice(None), [0, 3], slice(None)]),), 'adv_index_mid'),
        ('__getitem__', torch.randn(S, S, S), (dont_convert([[0, 3], slice(None), slice(None)]),), 'adv_index_beg'),
        ('__getitem__', torch.randn(S, S, S), (dont_convert([[0, 3], [1, 2], slice(None)]),), 'adv_index_comb'),
        ('__getitem__', torch.randn(S, S, S), (dont_convert([[0, 3], ]),), 'adv_index_sub'),
        ('__getitem__', torch.randn(S, S, S), (dont_convert([[0, 3], slice(None)]),), 'adv_index_sub_2'),
        ('__getitem__', torch.randn(S, S, S), (dont_convert([[0, 3], Ellipsis]),), 'adv_index_sub_3'),
        ('__getitem__', torch.randn(S, S, S), (dont_convert([[0, 2, 3], [1, 3, 3],
                                                             torch.LongTensor([0, 0, 2])]),), 'adv_index_var'),
        ('to_sparse', (S, S), (), '', (), (), [], lambda x: x.to_dense()),
        ('triangular_solve', (S, M), ((S, S), ), '', (), NO_ARGS, [skipCPUIfNoLapack, skipCUDAIfNoMagma]),
        ('kron', (S, S), ((M, L),))
    ]

def create_input(call_args, requires_grad=True, non_contiguous=False, call_kwargs=None, dtype=torch.double, device=None):
    if not isinstance(call_args, tuple):
        call_args = (call_args,)

    def map_arg(arg):
        def maybe_non_contig(tensor):
            return tensor if not non_contiguous else make_non_contiguous(tensor)

        if isinstance(arg, torch.Size) or isinstance(arg, dont_convert):
            return arg
        elif isinstance(arg, tuple) and len(arg) == 0:
            var = torch.randn((), dtype=dtype, device=device)
            var.requires_grad = requires_grad
            return var
        elif isinstance(arg, tuple) and not isinstance(arg[0], torch.Tensor):
            return Variable(maybe_non_contig(torch.randn(*arg, dtype=dtype, device=device)), requires_grad=requires_grad)
        # double check casting
        elif isinstance(arg, non_differentiable):
            if isinstance(arg.tensor, torch.Tensor):
                return maybe_non_contig(arg.tensor.to(device=device))
            return maybe_non_contig(arg.tensor.to(device=device))
        elif isinstance(arg, torch.Tensor):
            if arg.dtype == torch.float:
                arg = arg.double()
            if arg.dtype == torch.cfloat:
                arg = arg.to(torch.cdouble)
            if arg.is_complex() != dtype.is_complex:
                raise RuntimeError("User provided tensor is real for a test that runs with complex dtype, ",
                                   "which is not supported for now")
            # NOTE: We do clone() after detach() here because we need to be able to change size/storage of v afterwards
            v = maybe_non_contig(arg).detach().to(device=device).clone()
            v.requires_grad = requires_grad and (v.is_floating_point() or v.is_complex())
            return v
        elif callable(arg):
            return map_arg(arg(dtype=dtype, device=device))
        else:
            return arg
    args_out = tuple(map_arg(arg) for arg in call_args)
    kwargs_out = {k: map_arg(v) for k, v in call_kwargs.items()} if call_kwargs else {}
    return args_out, kwargs_out


def _compare_trilu_indices(
        self, row, col, offset=0, dtype=torch.long, device='cpu'):
    if row == 0 or col == 0:
        # have to handle this separately as tril and triu does not take
        # empty matrix as input
        self.assertEqual(
            torch.empty(0, 2, dtype=dtype, device=device).transpose(0, 1),
            torch.tril_indices(row, col, offset, dtype=dtype, device=device))

        self.assertEqual(
            torch.empty(0, 2, dtype=dtype, device=device).transpose(0, 1),
            torch.triu_indices(row, col, offset, dtype=dtype, device=device))

    else:
        # TODO(#38095): Replace assertEqualIgnoreType. See issue #38095
        self.assertEqualIgnoreType(
            torch.ones(row, col, device='cpu')
                 .tril(offset).nonzero().to(dtype).transpose(0, 1),
            torch.tril_indices(row, col, offset, dtype=dtype, device=device))

        # TODO(#38095): Replace assertEqualIgnoreType. See issue #38095
        self.assertEqualIgnoreType(
            torch.ones(row, col, device='cpu')
                 .tril(offset).nonzero().to(dtype).transpose(0, 1),
            torch.tril_indices(row, col, offset, dtype=dtype, device=device))


def _compare_large_trilu_indices(
        self, row, col, offset=0, dtype=torch.long, device='cpu'):
    l = torch.ones(row, col, dtype=dtype, device='cpu').tril(offset) \
             .nonzero()[-100:-1, :].transpose(0, 1).to(device)
    torch.cuda.empty_cache()

    r = torch.tril_indices(
        row, col, offset, dtype=dtype, device=device)[:, -100:-1]
    self.assertEqual(l, r)
    torch.cuda.empty_cache()

    l = torch.ones(row, col, dtype=dtype, device='cpu').triu(offset) \
             .nonzero()[-100:-1, :].transpose(0, 1).to(device)
    torch.cuda.empty_cache()

    r = torch.triu_indices(
        row, col, offset, dtype=dtype, device=device)[:, -100:-1]
    self.assertEqual(l, r)
    torch.cuda.empty_cache()

# (
#   row
#   col
#   offset (optional)
#   dtype (optional)
# )
tri_tests_args = [
    (1, 1),
    (3, 3),
    (3, 3, 1),
    (3, 3, 2),
    (3, 3, 200),
    (3, 3, -1),
    (3, 3, -2),
    (3, 3, -200),
    (0, 3, 0),
    (0, 3, 1),
    (0, 3, -1),
    (3, 0, 0),
    (3, 0, 1),
    (3, 0, -1),
    (0, 0, 0),
    (0, 0, 1),
    (0, 0, -1),
    (3, 6, 0),
    (3, 6, 1),
    (3, 6, 3),
    (3, 6, 9),
    (3, 6, -1),
    (3, 6, -3),
    (3, 6, -9),
    (6, 3, 0),
    (6, 3, 1),
    (6, 3, 3),
    (6, 3, 9),
    (6, 3, -1),
    (6, 3, -3),
    (6, 3, -9),
    (258, 253, 1, torch.float32),
    (257, 258, 1, torch.float64),
    (258, 258, 1, torch.short),
    (3, 513, 1, torch.long),
    (513, 3, 1, torch.int),
    (513, 0, 1, torch.double),
    (1024, 1024),
    (1024, 1024, 500, torch.float32),
    (1024, 1024, 1023),
    (1024, 1024, -500),
    (1023, 1025),
    (1025, 1023, 1022),
    (1024, 1024, -500),
    (3, 2028),
    (3, 2028, 1),
    (3, 2028, -1),
    (2028, 3),
    (2028, 1),
    (2028, 1, -1)
]

tri_large_tests_args: List[Tuple[int, ...]] = [
    # Large test cases below are deliberately commented out to speed up CI
    # tests and to avoid OOM error. When modifying implementations of
    # tril_indices and triu_indices, please enable these tests and make sure
    # they pass.
    #
    # (1, 268435455),
    # (5000, 5000),
    # (10000, 10000),
    # (268435455, 1),
    # (134217727, 2, 1),
    # (2, 134217727, 1),
    # (536870901, 1),
    # (1, 536870901),
    # (268435455, 2, 1),
    # (2, 268435455, 1)
]


def run_additional_tri_tests(self, device):
    x = torch.ones(
        3, 3, dtype=torch.long, device=device, layout=torch.strided)
    l = x.tril(0).nonzero().transpose(0, 1)
    u = x.triu(0).nonzero().transpose(0, 1)
    self.assertEqual(l, torch.tril_indices(3, 3, device=device))
    self.assertEqual(
        l, torch.tril_indices(3, 3, device=device, layout=torch.strided))

    self.assertEqual(u, torch.triu_indices(3, 3, device=device))
    self.assertEqual(
        u, torch.triu_indices(3, 3, device=device, layout=torch.strided))

    self.assertRaises(
        RuntimeError,
        lambda: torch.triu_indices(
            1, 1, device=device, layout=torch.sparse_coo))

    self.assertRaises(
        RuntimeError,
        lambda: torch.tril_indices(
            1, 1, device=device, layout=torch.sparse_coo))


def unpack_variables(args):
    if istuple(args):
        return tuple(unpack_variables(elem) for elem in args)
    else:
        return args


EXCLUDE_FUNCTIONAL = {
    'addmm',
    'addmm_',
    'addbmm',
    'baddbmm',
    'addmv',
    'addmv_',
    'addr',
    'addr_',
    'reshape',
    'where'  # argument order
}
EXCLUDE_GRADCHECK: Dict[str, Any] = {
}
EXCLUDE_GRADGRADCHECK: Dict[str, Any] = {
}
EXCLUDE_GRADGRADCHECK_BY_TEST_NAME = {
    # *det methods uses svd in backward when matrix is not invertible. However,
    # svd backward is unstable unless the matrix has positive distinct singular
    # values. Generated random matrices satisfy this with high probability, but
    # we can't rely on it. So only test gradgrad on invertible test cases and
    # _distinct_singular_values.
    'test_det',
    'test_det_1x1',
    'test_det_symmetric',
    'test_det_symmetric_psd',
    'test_det_dim2_null',
    'test_det_rank1',
    'test_det_rank2',
    'test_det_batched',
    'test_det_batched_1x1',
    'test_det_batched_symmetric',
    'test_det_batched_symmetric_psd',
    # `other` expand_as(self, other) is not used in autograd.
    'test_expand_as',
    'test_logdet',
    'test_logdet_1x1',
    'test_logdet_symmetric',
    'test_logdet_batched',
    'test_logdet_batched_1x1',
    'test_logdet_batched_symmetric',
    'test_slogdet_1x1_neg_det',
    'test_slogdet_neg_det',
    'test_slogdet_symmetric',
    'test_slogdet_batched_1x1_neg_det',
    'test_slogdet_batched_symmetric',
    'test_cdist',
}


def exclude_tensor_method(name, test_name):
    # there are no tensor equivalents for these (inplace or out)
    exclude_all_tensor_method_by_test_name = {
        'test_slice',
        'test_where',
        'test_where_broadcast_all',
        'test_where_scalar',
        'test_where_scalar_broadcast_mask',
        'test_where_scalar_broadcast_non_mask',
        'test_var_mean_keepdim_dim_1d',
        'test_var_mean_keepdim_dim',
        'test_var_mean_dim_1d',
        'test_var_mean_dim',
        'test_var_mean',
        'test_std_mean_keepdim_dim_1d',
        'test_std_mean_keepdim_dim',
        'test_std_mean_dim_1d',
        'test_std_mean_dim',
        'test_std_mean',
        'test_view_as_complex',
        'test_view_as_real_complex',
        'test_real_complex',
        'test_imag_complex',
        'test_complex'
    }
    # there are no out-of-place tensor equivalents for these
    exclude_outplace_tensor_method = {
        'index_add',
        'index_copy',
        'index_fill',
        'masked_fill',
        'masked_scatter',
        'scatter',
        'scatter_add',
        'det',
    }
    if test_name in exclude_all_tensor_method_by_test_name:
        return True
    is_magic_method = name[:2] == '__' and name[-2:] == '__'
    is_inplace = name[-1] == "_" and not is_magic_method
    if not is_inplace and name in exclude_outplace_tensor_method:
        return True
    if 'fft.' in name:
        return True
    return False<|MERGE_RESOLUTION|>--- conflicted
+++ resolved
@@ -866,8 +866,6 @@
            dtypes=all_types_and_complex_and(torch.bool, torch.half, torch.bfloat16),
            sample_inputs_func=sample_inputs_div,
            assert_autodiffed=True),
-<<<<<<< HEAD
-=======
     UnaryUfuncInfo('exp',
                    ref=np_unary_ufunc_integer_promotion_wrapper(np.exp),
                    dtypes=all_types_and_complex_and(torch.bool, torch.half),
@@ -882,7 +880,6 @@
                    ),
                    assert_autodiffed=True,
                    safe_casts_outputs=True),
->>>>>>> 9faa29f0
     SpectralFuncInfo('fft.fft',
                      aten_name='fft_fft',
                      ref=np.fft.fft,
