--- conflicted
+++ resolved
@@ -26,7 +26,8 @@
     test/test_numpy_interop.py,
     test/test_torch.py,
     test/test_type_hints.py,
-    test/test_type_info.py
+    test/test_type_info.py,
+    test/test_utils.py
 
 
 # Minimum version supported - variable annotations were introduced
@@ -76,18 +77,6 @@
 [mypy-torch.nn.modules.conv]
 ignore_errors = True
 
-<<<<<<< HEAD
-[mypy-torch.nn.modules.module]
-ignore_errors = True
-
-[mypy-torch.nn.modules.normalization]
-ignore_errors = True
-
-[mypy-torch.nn.modules.padding]
-ignore_errors = True
-
-=======
->>>>>>> dea529a7
 [mypy-torch.nn.modules.pooling]
 ignore_errors = True
 
